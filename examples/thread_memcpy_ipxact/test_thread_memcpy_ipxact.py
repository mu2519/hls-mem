--- conflicted
+++ resolved
@@ -1337,47 +1337,28 @@
   reg [32-1:0] _maxi_read_cur_global_addr;
   reg [33-1:0] _maxi_read_cur_size;
   reg [33-1:0] _maxi_read_rest_size;
-<<<<<<< HEAD
-  reg [32-1:0] _wdata_10;
-  reg _wvalid_11;
-  reg [33-1:0] _tmp_12;
-  reg _tmp_13;
-  wire [32-1:0] _dataflow__variable_odata_0;
-  wire _dataflow__variable_ovalid_0;
-  wire _dataflow__variable_oready_0;
-  assign _dataflow__variable_oready_0 = (_tmp_12 > 0) && !_tmp_13;
-  reg [10-1:0] _tmp_14;
-  reg [32-1:0] _tmp_15;
-  reg _tmp_16;
-  assign ram_a_0_wdata = (_tmp_16)? _tmp_15 : 'hx;
-  assign ram_a_0_wenable = (_tmp_16)? 1'd1 : 0;
-  reg _ram_a_cond_0_1;
-  reg [9-1:0] _tmp_17;
-=======
   reg [32-1:0] _wdata_11;
   reg _wvalid_12;
-  reg [34-1:0] _tmp_13;
+  reg [33-1:0] _tmp_13;
   reg _tmp_14;
   wire [32-1:0] _dataflow__variable_odata_0;
   wire _dataflow__variable_ovalid_0;
   wire _dataflow__variable_oready_0;
   assign _dataflow__variable_oready_0 = (_tmp_13 > 0) && !_tmp_14;
+  reg [10-1:0] _tmp_15;
+  reg [32-1:0] _tmp_16;
+  reg _tmp_17;
+  assign ram_a_0_wdata = (_tmp_17)? _tmp_16 : 'hx;
+  assign ram_a_0_wenable = (_tmp_17)? 1'd1 : 0;
   reg _ram_a_cond_0_1;
-  reg [9-1:0] counter_15;
->>>>>>> 2063de3f
+  reg [9-1:0] counter_18;
   reg _maxi_cond_0_1;
   assign maxi_rready = _maxi_read_fsm == 3;
   reg [32-1:0] _d1__maxi_read_fsm;
   reg __maxi_read_fsm_cond_3_0_1;
-<<<<<<< HEAD
-  reg axim_flag_18;
+  reg axim_flag_19;
   reg __maxi_read_fsm_cond_4_1_1;
-  reg axim_flag_19;
-=======
-  reg axim_flag_16;
-  reg __maxi_read_fsm_cond_4_1_1;
-  reg axim_flag_17;
->>>>>>> 2063de3f
+  reg axim_flag_20;
   reg _th_memcpy_cond_20_1_1;
   reg _maxi_ram_a_0_write_start;
   reg [8-1:0] _maxi_ram_a_0_write_op_sel;
@@ -1390,204 +1371,106 @@
   reg [32-1:0] _maxi_write_cur_global_addr;
   reg [33-1:0] _maxi_write_cur_size;
   reg [33-1:0] _maxi_write_rest_size;
-<<<<<<< HEAD
-  reg _tmp_20;
   reg _tmp_21;
-  wire _tmp_22;
+  reg _tmp_22;
   wire _tmp_23;
-  assign _tmp_23 = 1;
-  wire signed [32-1:0] _tmp_24;
-  assign _tmp_24 = ram_a_0_rdata;
-=======
-  reg _tmp_18;
-  reg _tmp_19;
-  wire _tmp_20;
-  wire _tmp_21;
-  assign _tmp_21 = 1;
-  localparam _tmp_22 = 1;
-  wire [_tmp_22-1:0] _tmp_23;
-  assign _tmp_23 = (_tmp_20 || !_tmp_18) && (_tmp_21 || !_tmp_19);
-  reg [_tmp_22-1:0] __tmp_23_1;
-  wire signed [32-1:0] _tmp_24;
-  reg signed [32-1:0] __tmp_24_1;
-  assign _tmp_24 = (__tmp_23_1)? ram_a_0_rdata : __tmp_24_1;
->>>>>>> 2063de3f
-  reg _tmp_25;
+  wire _tmp_24;
+  assign _tmp_24 = 1;
+  wire signed [32-1:0] _tmp_25;
+  assign _tmp_25 = ram_a_0_rdata;
   reg _tmp_26;
   reg _tmp_27;
   reg _tmp_28;
-<<<<<<< HEAD
-  reg [33-1:0] _tmp_29;
-  reg [10-1:0] _tmp_30;
-  assign ram_a_0_addr = (_tmp_25)? _tmp_30 : 
-                        (_tmp_16)? _tmp_14 : 'hx;
-  assign ram_a_0_enable = ((_tmp_22 || !_tmp_20) && (_tmp_23 || !_tmp_21) && _tmp_25)? 1'd1 : 
-                          (_tmp_16)? 1'd1 : 0;
-  reg [9-1:0] _tmp_31;
+  reg _tmp_29;
+  reg [33-1:0] _tmp_30;
+  reg [10-1:0] _tmp_31;
+  assign ram_a_0_addr = (_tmp_26)? _tmp_31 : 
+                        (_tmp_17)? _tmp_15 : 'hx;
+  assign ram_a_0_enable = ((_tmp_23 || !_tmp_21) && (_tmp_24 || !_tmp_22) && _tmp_26)? 1'd1 : 
+                          (_tmp_17)? 1'd1 : 0;
+  reg [9-1:0] counter_32;
   reg _maxi_cond_1_1;
-  reg _tmp_32;
+  reg last_33;
   wire [32-1:0] _dataflow__variable_odata_1;
   wire _dataflow__variable_ovalid_1;
   wire _dataflow__variable_oready_1;
-  assign _dataflow__variable_oready_1 = (_maxi_write_fsm == 3) && (_maxi_write_op_sel == 1) && ((_tmp_31 > 0) && (maxi_wready || !maxi_wvalid));
+  assign _dataflow__variable_oready_1 = (_maxi_write_fsm == 3) && (_maxi_write_op_sel == 1) && ((counter_32 > 0) && (maxi_wready || !maxi_wvalid));
   reg _maxi_cond_2_1;
-  assign _maxi_write_data_done = (_tmp_32 && maxi_wvalid && maxi_wready)? 1 : 0;
-  reg axim_flag_33;
-=======
-  reg [34-1:0] _tmp_29;
-  reg [9-1:0] counter_30;
-  reg _maxi_cond_1_1;
-  reg last_31;
-  wire [32-1:0] _dataflow__variable_odata_1;
-  wire _dataflow__variable_ovalid_1;
-  wire _dataflow__variable_oready_1;
-  assign _dataflow__variable_oready_1 = (_maxi_write_fsm == 3) && (_maxi_write_op_sel == 1) && ((counter_30 > 0) && (maxi_wready || !maxi_wvalid));
-  reg _maxi_cond_2_1;
-  assign _maxi_write_data_done = (last_31 && maxi_wvalid && maxi_wready)? 1 : 0;
-  reg axim_flag_32;
->>>>>>> 2063de3f
+  assign _maxi_write_data_done = (last_33 && maxi_wvalid && maxi_wready)? 1 : 0;
+  reg axim_flag_34;
   reg [32-1:0] _d1__maxi_write_fsm;
   reg __maxi_write_fsm_cond_4_0_1;
 
   always @(posedge CLK) begin
     if(RST) begin
-<<<<<<< HEAD
+      _tmp_15 <= 0;
+      _tmp_13 <= 0;
+      _tmp_16 <= 0;
+      _tmp_17 <= 0;
       _tmp_14 <= 0;
-      _tmp_12 <= 0;
-      _tmp_15 <= 0;
-      _tmp_16 <= 0;
-      _tmp_13 <= 0;
       _ram_a_cond_0_1 <= 0;
+      _tmp_29 <= 0;
+      _tmp_21 <= 0;
+      _tmp_22 <= 0;
+      _tmp_27 <= 0;
       _tmp_28 <= 0;
-      _tmp_20 <= 0;
-      _tmp_21 <= 0;
       _tmp_26 <= 0;
-      _tmp_27 <= 0;
-      _tmp_25 <= 0;
+      _tmp_31 <= 0;
       _tmp_30 <= 0;
-      _tmp_29 <= 0;
     end else begin
       if(_ram_a_cond_0_1) begin
-        _tmp_16 <= 0;
-        _tmp_13 <= 0;
-      end 
-      if(_maxi_read_start && (_maxi_read_op_sel == 1) && (_tmp_12 == 0)) begin
-        _tmp_14 <= _maxi_read_local_addr - _maxi_read_local_stride;
-        _tmp_12 <= _maxi_read_size;
-      end 
-      if(_dataflow__variable_ovalid_0 && ((_tmp_12 > 0) && !_tmp_13) && (_tmp_12 > 0)) begin
-        _tmp_14 <= _tmp_14 + _maxi_read_local_stride;
-        _tmp_15 <= _dataflow__variable_odata_0;
-        _tmp_16 <= 1;
-        _tmp_12 <= _tmp_12 - 1;
-=======
-      ram_a_0_addr <= 0;
-      _tmp_13 <= 0;
-      ram_a_0_wdata <= 0;
-      ram_a_0_wenable <= 0;
-      _tmp_14 <= 0;
-      _ram_a_cond_0_1 <= 0;
-      __tmp_23_1 <= 0;
-      __tmp_24_1 <= 0;
-      _tmp_28 <= 0;
-      _tmp_18 <= 0;
-      _tmp_19 <= 0;
-      _tmp_26 <= 0;
-      _tmp_27 <= 0;
-      _tmp_25 <= 0;
-      _tmp_29 <= 0;
-    end else begin
-      if(_ram_a_cond_0_1) begin
-        ram_a_0_wenable <= 0;
+        _tmp_17 <= 0;
         _tmp_14 <= 0;
       end 
       if(_maxi_read_start && (_maxi_read_op_sel == 1) && (_tmp_13 == 0)) begin
-        ram_a_0_addr <= _maxi_read_local_addr - _maxi_read_local_stride;
+        _tmp_15 <= _maxi_read_local_addr - _maxi_read_local_stride;
         _tmp_13 <= _maxi_read_size;
       end 
       if(_dataflow__variable_ovalid_0 && ((_tmp_13 > 0) && !_tmp_14) && (_tmp_13 > 0)) begin
-        ram_a_0_addr <= ram_a_0_addr + _maxi_read_local_stride;
-        ram_a_0_wdata <= _dataflow__variable_odata_0;
-        ram_a_0_wenable <= 1;
+        _tmp_15 <= _tmp_15 + _maxi_read_local_stride;
+        _tmp_16 <= _dataflow__variable_odata_0;
+        _tmp_17 <= 1;
         _tmp_13 <= _tmp_13 - 1;
->>>>>>> 2063de3f
       end 
       if(_dataflow__variable_ovalid_0 && ((_tmp_13 > 0) && !_tmp_14) && (_tmp_13 == 1)) begin
         _tmp_14 <= 1;
       end 
       _ram_a_cond_0_1 <= 1;
-<<<<<<< HEAD
-      if((_tmp_22 || !_tmp_20) && (_tmp_23 || !_tmp_21) && _tmp_26) begin
+      if((_tmp_23 || !_tmp_21) && (_tmp_24 || !_tmp_22) && _tmp_27) begin
+        _tmp_29 <= 0;
+        _tmp_21 <= 0;
+        _tmp_22 <= 0;
+        _tmp_27 <= 0;
+      end 
+      if((_tmp_23 || !_tmp_21) && (_tmp_24 || !_tmp_22) && _tmp_26) begin
+        _tmp_21 <= 1;
+        _tmp_22 <= 1;
+        _tmp_29 <= _tmp_28;
         _tmp_28 <= 0;
-        _tmp_20 <= 0;
-        _tmp_21 <= 0;
         _tmp_26 <= 0;
-      end 
-      if((_tmp_22 || !_tmp_20) && (_tmp_23 || !_tmp_21) && _tmp_25) begin
-        _tmp_20 <= 1;
-        _tmp_21 <= 1;
-        _tmp_28 <= _tmp_27;
-        _tmp_27 <= 0;
-        _tmp_25 <= 0;
+        _tmp_27 <= 1;
+      end 
+      if(_maxi_write_start && (_maxi_write_op_sel == 1) && (_tmp_30 == 0) && !_tmp_28 && !_tmp_29) begin
+        _tmp_31 <= _maxi_write_local_addr;
+        _tmp_30 <= _maxi_write_size - 1;
         _tmp_26 <= 1;
-      end 
-      if(_maxi_write_start && (_maxi_write_op_sel == 1) && (_tmp_29 == 0) && !_tmp_27 && !_tmp_28) begin
-        _tmp_30 <= _maxi_write_local_addr;
-        _tmp_29 <= _maxi_write_size - 1;
-        _tmp_25 <= 1;
-        _tmp_27 <= _maxi_write_size == 1;
-      end 
-      if((_tmp_22 || !_tmp_20) && (_tmp_23 || !_tmp_21) && (_tmp_29 > 0)) begin
-        _tmp_30 <= _tmp_30 + _maxi_write_local_stride;
-        _tmp_29 <= _tmp_29 - 1;
-        _tmp_25 <= 1;
-        _tmp_27 <= 0;
-      end 
-      if((_tmp_22 || !_tmp_20) && (_tmp_23 || !_tmp_21) && (_tmp_29 == 1)) begin
-=======
-      __tmp_23_1 <= _tmp_23;
-      __tmp_24_1 <= _tmp_24;
-      if((_tmp_20 || !_tmp_18) && (_tmp_21 || !_tmp_19) && _tmp_26) begin
+        _tmp_28 <= _maxi_write_size == 1;
+      end 
+      if((_tmp_23 || !_tmp_21) && (_tmp_24 || !_tmp_22) && (_tmp_30 > 0)) begin
+        _tmp_31 <= _tmp_31 + _maxi_write_local_stride;
+        _tmp_30 <= _tmp_30 - 1;
+        _tmp_26 <= 1;
         _tmp_28 <= 0;
-        _tmp_18 <= 0;
-        _tmp_19 <= 0;
-        _tmp_26 <= 0;
-      end 
-      if((_tmp_20 || !_tmp_18) && (_tmp_21 || !_tmp_19) && _tmp_25) begin
-        _tmp_18 <= 1;
-        _tmp_19 <= 1;
-        _tmp_28 <= _tmp_27;
-        _tmp_27 <= 0;
-        _tmp_25 <= 0;
-        _tmp_26 <= 1;
-      end 
-      if(_maxi_write_start && (_maxi_write_op_sel == 1) && (_tmp_29 == 0) && !_tmp_27 && !_tmp_28) begin
-        ram_a_0_addr <= _maxi_write_local_addr;
-        _tmp_29 <= _maxi_write_size - 1;
-        _tmp_25 <= 1;
-        _tmp_27 <= _maxi_write_size == 1;
-      end 
-      if((_tmp_20 || !_tmp_18) && (_tmp_21 || !_tmp_19) && (_tmp_29 > 0)) begin
-        ram_a_0_addr <= ram_a_0_addr + _maxi_write_local_stride;
-        _tmp_29 <= _tmp_29 - 1;
-        _tmp_25 <= 1;
-        _tmp_27 <= 0;
-      end 
-      if((_tmp_20 || !_tmp_18) && (_tmp_21 || !_tmp_19) && (_tmp_29 == 1)) begin
->>>>>>> 2063de3f
-        _tmp_27 <= 1;
+      end 
+      if((_tmp_23 || !_tmp_21) && (_tmp_24 || !_tmp_22) && (_tmp_30 == 1)) begin
+        _tmp_28 <= 1;
       end 
     end
   end
 
-  assign _dataflow__variable_odata_1 = _tmp_24;
-<<<<<<< HEAD
-  assign _dataflow__variable_ovalid_1 = _tmp_20;
-  assign _tmp_22 = 1 && _dataflow__variable_oready_1;
-=======
-  assign _dataflow__variable_ovalid_1 = _tmp_18;
-  assign _tmp_20 = 1 && _dataflow__variable_oready_1;
->>>>>>> 2063de3f
+  assign _dataflow__variable_odata_1 = _tmp_25;
+  assign _dataflow__variable_ovalid_1 = _tmp_21;
+  assign _tmp_23 = 1 && _dataflow__variable_oready_1;
 
   always @(posedge CLK) begin
     if(RST) begin
@@ -1609,11 +1492,7 @@
       maxi_araddr <= 0;
       maxi_arlen <= 0;
       maxi_arvalid <= 0;
-<<<<<<< HEAD
-      _tmp_17 <= 0;
-=======
-      counter_15 <= 0;
->>>>>>> 2063de3f
+      counter_18 <= 0;
       _maxi_cond_0_1 <= 0;
       _maxi_ram_a_0_write_start <= 0;
       _maxi_ram_a_0_write_op_sel <= 0;
@@ -1630,21 +1509,13 @@
       maxi_awaddr <= 0;
       maxi_awlen <= 0;
       maxi_awvalid <= 0;
-<<<<<<< HEAD
-      _tmp_31 <= 0;
-=======
-      counter_30 <= 0;
->>>>>>> 2063de3f
+      counter_32 <= 0;
       _maxi_cond_1_1 <= 0;
       maxi_wdata <= 0;
       maxi_wvalid <= 0;
       maxi_wlast <= 0;
       maxi_wstrb <= 0;
-<<<<<<< HEAD
-      _tmp_32 <= 0;
-=======
-      last_31 <= 0;
->>>>>>> 2063de3f
+      last_33 <= 0;
       _maxi_cond_2_1 <= 0;
     end else begin
       if(_maxi_cond_0_1) begin
@@ -1656,17 +1527,13 @@
       if(_maxi_cond_2_1) begin
         maxi_wvalid <= 0;
         maxi_wlast <= 0;
-<<<<<<< HEAD
-        _tmp_32 <= 0;
-=======
-        last_31 <= 0;
+        last_33 <= 0;
       end 
       if(maxi_awvalid && maxi_awready && !(maxi_bvalid && maxi_bready)) begin
         outstanding_wreq_count_0 <= outstanding_wreq_count_0 + 1;
       end 
       if(!(maxi_awvalid && maxi_awready) && (maxi_bvalid && maxi_bready) && (outstanding_wreq_count_0 > 0)) begin
         outstanding_wreq_count_0 <= outstanding_wreq_count_0 - 1;
->>>>>>> 2063de3f
       end 
       _maxi_read_start <= 0;
       _maxi_write_start <= 0;
@@ -1690,43 +1557,24 @@
         _maxi_read_size <= _maxi_ram_a_0_read_size;
         _maxi_read_local_stride <= _maxi_ram_a_0_read_local_stride;
       end 
-<<<<<<< HEAD
-      if((_maxi_read_fsm == 2) && ((maxi_arready || !maxi_arvalid) && (_tmp_17 == 0))) begin
+      if((_maxi_read_fsm == 2) && ((maxi_arready || !maxi_arvalid) && (counter_18 == 0))) begin
         maxi_araddr <= _maxi_read_cur_global_addr;
         maxi_arlen <= _maxi_read_cur_size - 1;
         maxi_arvalid <= 1;
-        _tmp_17 <= _maxi_read_cur_size;
-=======
-      if((_maxi_read_fsm == 2) && ((maxi_arready || !maxi_arvalid) && (counter_15 == 0))) begin
-        maxi_araddr <= _maxi_read_cur_global_addr;
-        maxi_arlen <= _maxi_read_cur_size - 1;
-        maxi_arvalid <= 1;
-        counter_15 <= _maxi_read_cur_size;
->>>>>>> 2063de3f
+        counter_18 <= _maxi_read_cur_size;
       end 
       _maxi_cond_0_1 <= 1;
       if(maxi_arvalid && !maxi_arready) begin
         maxi_arvalid <= maxi_arvalid;
       end 
-<<<<<<< HEAD
-      if(maxi_rready && maxi_rvalid && (_tmp_17 > 0)) begin
-        _tmp_17 <= _tmp_17 - 1;
-      end 
-      if(axim_flag_18) begin
+      if(maxi_rready && maxi_rvalid && (counter_18 > 0)) begin
+        counter_18 <= counter_18 - 1;
+      end 
+      if(axim_flag_19) begin
         _maxi_read_idle <= 1;
       end 
       _maxi_ram_a_0_write_start <= 0;
-      if(axim_flag_19) begin
-=======
-      if(maxi_rready && maxi_rvalid && (counter_15 > 0)) begin
-        counter_15 <= counter_15 - 1;
-      end 
-      if(axim_flag_16) begin
-        _maxi_read_idle <= 1;
-      end 
-      _maxi_ram_a_0_write_start <= 0;
-      if(axim_flag_17) begin
->>>>>>> 2063de3f
+      if(axim_flag_20) begin
         _maxi_ram_a_0_write_start <= 1;
         _maxi_ram_a_0_write_op_sel <= 1;
         _maxi_ram_a_0_write_local_addr <= _th_memcpy_local_addr_9;
@@ -1745,65 +1593,37 @@
         _maxi_write_size <= _maxi_ram_a_0_write_size;
         _maxi_write_local_stride <= _maxi_ram_a_0_write_local_stride;
       end 
-<<<<<<< HEAD
-      if((_maxi_write_fsm == 2) && ((maxi_awready || !maxi_awvalid) && (_tmp_31 == 0))) begin
+      if((_maxi_write_fsm == 2) && ((maxi_awready || !maxi_awvalid) && (counter_32 == 0))) begin
         maxi_awaddr <= _maxi_write_cur_global_addr;
         maxi_awlen <= _maxi_write_cur_size - 1;
         maxi_awvalid <= 1;
-        _tmp_31 <= _maxi_write_cur_size;
-      end 
-      if((_maxi_write_fsm == 2) && ((maxi_awready || !maxi_awvalid) && (_tmp_31 == 0)) && (_maxi_write_cur_size == 0)) begin
-=======
-      if((_maxi_write_fsm == 2) && ((maxi_awready || !maxi_awvalid) && (counter_30 == 0))) begin
-        maxi_awaddr <= _maxi_write_cur_global_addr;
-        maxi_awlen <= _maxi_write_cur_size - 1;
-        maxi_awvalid <= 1;
-        counter_30 <= _maxi_write_cur_size;
-      end 
-      if((_maxi_write_fsm == 2) && ((maxi_awready || !maxi_awvalid) && (counter_30 == 0)) && (_maxi_write_cur_size == 0)) begin
->>>>>>> 2063de3f
+        counter_32 <= _maxi_write_cur_size;
+      end 
+      if((_maxi_write_fsm == 2) && ((maxi_awready || !maxi_awvalid) && (counter_32 == 0)) && (_maxi_write_cur_size == 0)) begin
         maxi_awvalid <= 0;
       end 
       _maxi_cond_1_1 <= 1;
       if(maxi_awvalid && !maxi_awready) begin
         maxi_awvalid <= maxi_awvalid;
       end 
-<<<<<<< HEAD
-      if(_dataflow__variable_ovalid_1 && ((_maxi_write_fsm == 3) && (_maxi_write_op_sel == 1) && ((_tmp_31 > 0) && (maxi_wready || !maxi_wvalid))) && ((_tmp_31 > 0) && (maxi_wready || !maxi_wvalid) && (_tmp_31 > 0))) begin
-=======
-      if(_dataflow__variable_ovalid_1 && ((_maxi_write_fsm == 3) && (_maxi_write_op_sel == 1) && ((counter_30 > 0) && (maxi_wready || !maxi_wvalid))) && ((counter_30 > 0) && (maxi_wready || !maxi_wvalid) && (counter_30 > 0))) begin
->>>>>>> 2063de3f
+      if(_dataflow__variable_ovalid_1 && ((_maxi_write_fsm == 3) && (_maxi_write_op_sel == 1) && ((counter_32 > 0) && (maxi_wready || !maxi_wvalid))) && ((counter_32 > 0) && (maxi_wready || !maxi_wvalid) && (counter_32 > 0))) begin
         maxi_wdata <= _dataflow__variable_odata_1;
         maxi_wvalid <= 1;
         maxi_wlast <= 0;
         maxi_wstrb <= { 4{ 1'd1 } };
-<<<<<<< HEAD
-        _tmp_31 <= _tmp_31 - 1;
-      end 
-      if(_dataflow__variable_ovalid_1 && ((_maxi_write_fsm == 3) && (_maxi_write_op_sel == 1) && ((_tmp_31 > 0) && (maxi_wready || !maxi_wvalid))) && ((_tmp_31 > 0) && (maxi_wready || !maxi_wvalid) && (_tmp_31 > 0)) && (_tmp_31 == 1)) begin
+        counter_32 <= counter_32 - 1;
+      end 
+      if(_dataflow__variable_ovalid_1 && ((_maxi_write_fsm == 3) && (_maxi_write_op_sel == 1) && ((counter_32 > 0) && (maxi_wready || !maxi_wvalid))) && ((counter_32 > 0) && (maxi_wready || !maxi_wvalid) && (counter_32 > 0)) && (counter_32 == 1)) begin
         maxi_wlast <= 1;
-        _tmp_32 <= 1;
-=======
-        counter_30 <= counter_30 - 1;
-      end 
-      if(_dataflow__variable_ovalid_1 && ((_maxi_write_fsm == 3) && (_maxi_write_op_sel == 1) && ((counter_30 > 0) && (maxi_wready || !maxi_wvalid))) && ((counter_30 > 0) && (maxi_wready || !maxi_wvalid) && (counter_30 > 0)) && (counter_30 == 1)) begin
-        maxi_wlast <= 1;
-        last_31 <= 1;
->>>>>>> 2063de3f
+        last_33 <= 1;
       end 
       _maxi_cond_2_1 <= 1;
       if(maxi_wvalid && !maxi_wready) begin
         maxi_wvalid <= maxi_wvalid;
         maxi_wlast <= maxi_wlast;
-<<<<<<< HEAD
-        _tmp_32 <= _tmp_32;
-      end 
-      if(axim_flag_33) begin
-=======
-        last_31 <= last_31;
-      end 
-      if(axim_flag_32) begin
->>>>>>> 2063de3f
+        last_33 <= last_33;
+      end 
+      if(axim_flag_34) begin
         _maxi_write_idle <= 1;
       end 
     end
@@ -2089,11 +1909,7 @@
       _th_memcpy_dma_size_10 <= 0;
       axim_flag_10 <= 0;
       _th_memcpy_cond_16_0_1 <= 0;
-<<<<<<< HEAD
-      axim_flag_19 <= 0;
-=======
-      axim_flag_17 <= 0;
->>>>>>> 2063de3f
+      axim_flag_20 <= 0;
       _th_memcpy_cond_20_1_1 <= 0;
     end else begin
       _d1_th_memcpy <= th_memcpy;
@@ -2105,11 +1921,7 @@
         end
         th_memcpy_20: begin
           if(_th_memcpy_cond_20_1_1) begin
-<<<<<<< HEAD
-            axim_flag_19 <= 0;
-=======
-            axim_flag_17 <= 0;
->>>>>>> 2063de3f
+            axim_flag_20 <= 0;
           end 
         end
       endcase
@@ -2205,11 +2017,7 @@
           end 
         end
         th_memcpy_20: begin
-<<<<<<< HEAD
-          axim_flag_19 <= 1;
-=======
-          axim_flag_17 <= 1;
->>>>>>> 2063de3f
+          axim_flag_20 <= 1;
           _th_memcpy_cond_20_1_1 <= 1;
           th_memcpy <= th_memcpy_21;
         end
@@ -2263,15 +2071,9 @@
       _maxi_read_rest_size <= 0;
       _maxi_read_cur_size <= 0;
       __maxi_read_fsm_cond_3_0_1 <= 0;
-<<<<<<< HEAD
-      _wvalid_11 <= 0;
-      _wdata_10 <= 0;
-      axim_flag_18 <= 0;
-=======
       _wvalid_12 <= 0;
       _wdata_11 <= 0;
-      axim_flag_16 <= 0;
->>>>>>> 2063de3f
+      axim_flag_19 <= 0;
       __maxi_read_fsm_cond_4_1_1 <= 0;
     end else begin
       _d1__maxi_read_fsm <= _maxi_read_fsm;
@@ -2283,11 +2085,7 @@
         end
         _maxi_read_fsm_4: begin
           if(__maxi_read_fsm_cond_4_1_1) begin
-<<<<<<< HEAD
-            axim_flag_18 <= 0;
-=======
-            axim_flag_16 <= 0;
->>>>>>> 2063de3f
+            axim_flag_19 <= 0;
           end 
         end
       endcase
@@ -2339,11 +2137,7 @@
           end 
         end
         _maxi_read_fsm_4: begin
-<<<<<<< HEAD
-          axim_flag_18 <= 1;
-=======
-          axim_flag_16 <= 1;
->>>>>>> 2063de3f
+          axim_flag_19 <= 1;
           __maxi_read_fsm_cond_4_1_1 <= 1;
           _maxi_read_fsm <= _maxi_read_fsm_5;
         end
@@ -2367,22 +2161,14 @@
       _maxi_write_cur_global_addr <= 0;
       _maxi_write_rest_size <= 0;
       _maxi_write_cur_size <= 0;
-<<<<<<< HEAD
-      axim_flag_33 <= 0;
-=======
-      axim_flag_32 <= 0;
->>>>>>> 2063de3f
+      axim_flag_34 <= 0;
       __maxi_write_fsm_cond_4_0_1 <= 0;
     end else begin
       _d1__maxi_write_fsm <= _maxi_write_fsm;
       case(_d1__maxi_write_fsm)
         _maxi_write_fsm_4: begin
           if(__maxi_write_fsm_cond_4_0_1) begin
-<<<<<<< HEAD
-            axim_flag_33 <= 0;
-=======
-            axim_flag_32 <= 0;
->>>>>>> 2063de3f
+            axim_flag_34 <= 0;
           end 
         end
       endcase
@@ -2429,11 +2215,7 @@
           end 
         end
         _maxi_write_fsm_4: begin
-<<<<<<< HEAD
-          axim_flag_33 <= 1;
-=======
-          axim_flag_32 <= 1;
->>>>>>> 2063de3f
+          axim_flag_34 <= 1;
           __maxi_write_fsm_cond_4_0_1 <= 1;
           _maxi_write_fsm <= _maxi_write_fsm_5;
         end
