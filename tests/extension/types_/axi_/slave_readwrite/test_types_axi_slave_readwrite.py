--- conflicted
+++ resolved
@@ -349,15 +349,6 @@
 
 
   initial begin
-<<<<<<< HEAD
-=======
-    $dumpfile("uut.vcd");
-    $dumpvars(0, uut, CLK, RST, sum, myaxi_awaddr, myaxi_awlen, myaxi_awsize, myaxi_awburst, myaxi_awlock, myaxi_awcache, myaxi_awprot, myaxi_awqos, myaxi_awuser, myaxi_awvalid, myaxi_awready, myaxi_wdata, myaxi_wstrb, myaxi_wlast, myaxi_wvalid, myaxi_wready, myaxi_bresp, myaxi_bvalid, myaxi_bready, myaxi_araddr, myaxi_arlen, myaxi_arsize, myaxi_arburst, myaxi_arlock, myaxi_arcache, myaxi_arprot, myaxi_arqos, myaxi_aruser, myaxi_arvalid, myaxi_arready, myaxi_rdata, myaxi_rresp, myaxi_rlast, myaxi_rvalid, myaxi_rready, _axi_awaddr, _axi_awlen, _axi_awsize, _axi_awburst, _axi_awlock, _axi_awcache, _axi_awprot, _axi_awqos, _axi_awuser, _axi_awvalid, _axi_awready, _axi_wdata, _axi_wstrb, _axi_wlast, _axi_wvalid, _axi_wready, _axi_bresp, _axi_bvalid, _axi_bready, _axi_araddr, _axi_arlen, _axi_arsize, _axi_arburst, _axi_arlock, _axi_arcache, _axi_arprot, _axi_arqos, _axi_aruser, _axi_arvalid, _axi_arready, _axi_rdata, _axi_rresp, _axi_rlast, _axi_rvalid, _axi_rready, outstanding_wreq_count_0, _tmp_1, _tmp_2, _tmp_3, _tmp_4, _tmp_5, _tmp_6, _tmp_7, _tmp_8, _tmp_9, _tmp_10, _tmp_11, _tmp_12, _tmp_13, _tmp_14, _tmp_15, _tmp_16, _tmp_17, _tmp_18, _tmp_19, _tmp_20, _tmp_21, _tmp_22, _tmp_23, _tmp_24, _tmp_25, _tmp_26, fsm, rsum, counter_27, __axi_cond_0_1, counter_28, __axi_cond_1_1, counter_29, __axi_cond_2_1, wdata, last_30, __axi_cond_3_1, counter_31, __axi_cond_4_1, last_32, __axi_cond_5_1);
-  end
-
-
-  initial begin
->>>>>>> 2063de3f
     CLK = 0;
     forever begin
       #5 CLK = !CLK;
