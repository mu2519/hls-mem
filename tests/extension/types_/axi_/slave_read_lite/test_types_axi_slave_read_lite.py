from __future__ import absolute_import
from __future__ import print_function
import veriloggen
import types_axi_slave_read_lite

expected_verilog = """
module test;

  reg CLK;
  reg RST;
  reg [32-1:0] myaxi_awaddr;
  reg [4-1:0] myaxi_awcache;
  reg [3-1:0] myaxi_awprot;
  reg myaxi_awvalid;
  wire myaxi_awready;
  reg [32-1:0] myaxi_wdata;
  reg [4-1:0] myaxi_wstrb;
  reg myaxi_wvalid;
  wire myaxi_wready;
  wire [2-1:0] myaxi_bresp;
  wire myaxi_bvalid;
  reg myaxi_bready;
  reg [32-1:0] myaxi_araddr;
  reg [4-1:0] myaxi_arcache;
  reg [3-1:0] myaxi_arprot;
  reg myaxi_arvalid;
  wire myaxi_arready;
  wire [32-1:0] myaxi_rdata;
  wire [2-1:0] myaxi_rresp;
  wire myaxi_rvalid;
  reg myaxi_rready;
  reg [32-1:0] _axi_awaddr;
  wire [4-1:0] _axi_awcache;
  wire [3-1:0] _axi_awprot;
  reg _axi_awvalid;
  wire _axi_awready;
  reg [32-1:0] _axi_wdata;
  reg [4-1:0] _axi_wstrb;
  reg _axi_wvalid;
  wire _axi_wready;
  wire [2-1:0] _axi_bresp;
  wire _axi_bvalid;
  wire _axi_bready;
  reg [32-1:0] _axi_araddr;
  wire [4-1:0] _axi_arcache;
  wire [3-1:0] _axi_arprot;
  reg _axi_arvalid;
  wire _axi_arready;
  wire [32-1:0] _axi_rdata;
  wire [2-1:0] _axi_rresp;
  wire _axi_rvalid;
  wire _axi_rready;
  assign _axi_awcache = 3;
  assign _axi_awprot = 0;
  assign _axi_bready = 1;
  assign _axi_arcache = 3;
  assign _axi_arprot = 0;
  reg [32-1:0] outstanding_wreq_count_0;
  wire [32-1:0] _tmp_1;
  assign _tmp_1 = _axi_awaddr;

  always @(*) begin
    myaxi_awaddr = _tmp_1;
  end

  wire [4-1:0] _tmp_2;
  assign _tmp_2 = _axi_awcache;

  always @(*) begin
    myaxi_awcache = _tmp_2;
  end

  wire [3-1:0] _tmp_3;
  assign _tmp_3 = _axi_awprot;

  always @(*) begin
    myaxi_awprot = _tmp_3;
  end

  wire _tmp_4;
  assign _tmp_4 = _axi_awvalid;

  always @(*) begin
    myaxi_awvalid = _tmp_4;
  end

  assign _axi_awready = myaxi_awready;
  wire [32-1:0] _tmp_5;
  assign _tmp_5 = _axi_wdata;

  always @(*) begin
    myaxi_wdata = _tmp_5;
  end

  wire [4-1:0] _tmp_6;
  assign _tmp_6 = _axi_wstrb;

  always @(*) begin
    myaxi_wstrb = _tmp_6;
  end

  wire _tmp_7;
  assign _tmp_7 = _axi_wvalid;

  always @(*) begin
    myaxi_wvalid = _tmp_7;
  end

  assign _axi_wready = myaxi_wready;
  assign _axi_bresp = myaxi_bresp;
  assign _axi_bvalid = myaxi_bvalid;
  wire _tmp_8;
  assign _tmp_8 = _axi_bready;

  always @(*) begin
    myaxi_bready = _tmp_8;
  end

  wire [32-1:0] _tmp_9;
  assign _tmp_9 = _axi_araddr;

  always @(*) begin
    myaxi_araddr = _tmp_9;
  end

  wire [4-1:0] _tmp_10;
  assign _tmp_10 = _axi_arcache;

  always @(*) begin
    myaxi_arcache = _tmp_10;
  end

  wire [3-1:0] _tmp_11;
  assign _tmp_11 = _axi_arprot;

  always @(*) begin
    myaxi_arprot = _tmp_11;
  end

  wire _tmp_12;
  assign _tmp_12 = _axi_arvalid;

  always @(*) begin
    myaxi_arvalid = _tmp_12;
  end

  assign _axi_arready = myaxi_arready;
  assign _axi_rdata = myaxi_rdata;
  assign _axi_rresp = myaxi_rresp;
  assign _axi_rvalid = myaxi_rvalid;
  wire _tmp_13;
  assign _tmp_13 = _axi_rready;

  always @(*) begin
    myaxi_rready = _tmp_13;
  end

  reg [32-1:0] fsm;
  localparam fsm_init = 0;
  reg [32-1:0] sum;
  reg __axi_cond_0_1;
  reg __axi_cond_1_1;
  assign _axi_rready = (fsm == 1) || (fsm == 3);

  main
  uut
  (
    .CLK(CLK),
    .RST(RST),
    .myaxi_awaddr(myaxi_awaddr),
    .myaxi_awcache(myaxi_awcache),
    .myaxi_awprot(myaxi_awprot),
    .myaxi_awvalid(myaxi_awvalid),
    .myaxi_awready(myaxi_awready),
    .myaxi_wdata(myaxi_wdata),
    .myaxi_wstrb(myaxi_wstrb),
    .myaxi_wvalid(myaxi_wvalid),
    .myaxi_wready(myaxi_wready),
    .myaxi_bresp(myaxi_bresp),
    .myaxi_bvalid(myaxi_bvalid),
    .myaxi_bready(myaxi_bready),
    .myaxi_araddr(myaxi_araddr),
    .myaxi_arcache(myaxi_arcache),
    .myaxi_arprot(myaxi_arprot),
    .myaxi_arvalid(myaxi_arvalid),
    .myaxi_arready(myaxi_arready),
    .myaxi_rdata(myaxi_rdata),
    .myaxi_rresp(myaxi_rresp),
    .myaxi_rvalid(myaxi_rvalid),
    .myaxi_rready(myaxi_rready)
  );


  initial begin
<<<<<<< HEAD
=======
    $dumpfile("uut.vcd");
    $dumpvars(0, uut, CLK, RST, myaxi_awaddr, myaxi_awcache, myaxi_awprot, myaxi_awvalid, myaxi_awready, myaxi_wdata, myaxi_wstrb, myaxi_wvalid, myaxi_wready, myaxi_bresp, myaxi_bvalid, myaxi_bready, myaxi_araddr, myaxi_arcache, myaxi_arprot, myaxi_arvalid, myaxi_arready, myaxi_rdata, myaxi_rresp, myaxi_rvalid, myaxi_rready, _axi_awaddr, _axi_awcache, _axi_awprot, _axi_awvalid, _axi_awready, _axi_wdata, _axi_wstrb, _axi_wvalid, _axi_wready, _axi_bresp, _axi_bvalid, _axi_bready, _axi_araddr, _axi_arcache, _axi_arprot, _axi_arvalid, _axi_arready, _axi_rdata, _axi_rresp, _axi_rvalid, _axi_rready, outstanding_wreq_count_0, _tmp_1, _tmp_2, _tmp_3, _tmp_4, _tmp_5, _tmp_6, _tmp_7, _tmp_8, _tmp_9, _tmp_10, _tmp_11, _tmp_12, _tmp_13, fsm, sum, __axi_cond_0_1, __axi_cond_1_1);
  end


  initial begin
>>>>>>> 2063de3f
    CLK = 0;
    forever begin
      #5 CLK = !CLK;
    end
  end


  initial begin
    RST = 0;
    _axi_awaddr = 0;
    _axi_awvalid = 0;
    _axi_wdata = 0;
    _axi_wstrb = 0;
    _axi_wvalid = 0;
    _axi_araddr = 0;
    _axi_arvalid = 0;
    outstanding_wreq_count_0 = 0;
    fsm = fsm_init;
    sum = 0;
    __axi_cond_0_1 = 0;
    __axi_cond_1_1 = 0;
    #100;
    RST = 1;
    #100;
    RST = 0;
    #100000;
    $finish;
  end


  always @(posedge CLK) begin
    if(RST) begin
      outstanding_wreq_count_0 <= 0;
      _axi_awaddr <= 0;
      _axi_awvalid <= 0;
      _axi_wdata <= 0;
      _axi_wstrb <= 0;
      _axi_wvalid <= 0;
      _axi_araddr <= 0;
      _axi_arvalid <= 0;
      __axi_cond_0_1 <= 0;
      __axi_cond_1_1 <= 0;
    end else begin
      if(__axi_cond_0_1) begin
        _axi_arvalid <= 0;
      end 
      if(__axi_cond_1_1) begin
        _axi_arvalid <= 0;
      end 
      if(_axi_awvalid && _axi_awready && !(_axi_bvalid && _axi_bready)) begin
        outstanding_wreq_count_0 <= outstanding_wreq_count_0 + 1;
      end 
      if(!(_axi_awvalid && _axi_awready) && (_axi_bvalid && _axi_bready) && (outstanding_wreq_count_0 > 0)) begin
        outstanding_wreq_count_0 <= outstanding_wreq_count_0 - 1;
      end 
      _axi_awaddr <= 0;
      _axi_awvalid <= 0;
      _axi_wdata <= 0;
      _axi_wstrb <= 0;
      _axi_wvalid <= 0;
      if((fsm == 0) && (_axi_arready || !_axi_arvalid)) begin
        _axi_araddr <= 1024;
        _axi_arvalid <= 1;
      end 
      __axi_cond_0_1 <= 1;
      if(_axi_arvalid && !_axi_arready) begin
        _axi_arvalid <= _axi_arvalid;
      end 
      if((fsm == 2) && (_axi_arready || !_axi_arvalid)) begin
        _axi_araddr <= 2048;
        _axi_arvalid <= 1;
      end 
      __axi_cond_1_1 <= 1;
      if(_axi_arvalid && !_axi_arready) begin
        _axi_arvalid <= _axi_arvalid;
      end 
    end
  end

  localparam fsm_1 = 1;
  localparam fsm_2 = 2;
  localparam fsm_3 = 3;
  localparam fsm_4 = 4;
  localparam fsm_5 = 5;

  always @(posedge CLK) begin
    if(RST) begin
      fsm <= fsm_init;
      sum <= 0;
    end else begin
      case(fsm)
        fsm_init: begin
          if(_axi_arready || !_axi_arvalid) begin
            fsm <= fsm_1;
          end 
        end
        fsm_1: begin
          if(_axi_rready && _axi_rvalid) begin
            sum <= sum + _axi_rdata;
          end 
          if(_axi_rready && _axi_rvalid) begin
            fsm <= fsm_2;
          end 
        end
        fsm_2: begin
          if(_axi_arready || !_axi_arvalid) begin
            fsm <= fsm_3;
          end 
        end
        fsm_3: begin
          if(_axi_rready && _axi_rvalid) begin
            sum <= sum + _axi_rdata;
          end 
          if(_axi_rready && _axi_rvalid) begin
            fsm <= fsm_4;
          end 
        end
        fsm_4: begin
          $display("sum=%d expected_sum=%d", sum, 768);
          fsm <= fsm_5;
        end
      endcase
    end
  end


endmodule



module main
(
  input CLK,
  input RST,
  input [32-1:0] myaxi_awaddr,
  input [4-1:0] myaxi_awcache,
  input [3-1:0] myaxi_awprot,
  input myaxi_awvalid,
  output myaxi_awready,
  input [32-1:0] myaxi_wdata,
  input [4-1:0] myaxi_wstrb,
  input myaxi_wvalid,
  output myaxi_wready,
  output [2-1:0] myaxi_bresp,
  output reg myaxi_bvalid,
  input myaxi_bready,
  input [32-1:0] myaxi_araddr,
  input [4-1:0] myaxi_arcache,
  input [3-1:0] myaxi_arprot,
  input myaxi_arvalid,
  output myaxi_arready,
  output reg [32-1:0] myaxi_rdata,
  output [2-1:0] myaxi_rresp,
  output reg myaxi_rvalid,
  input myaxi_rready
);

  assign myaxi_bresp = 0;
  assign myaxi_rresp = 0;
  assign myaxi_awready = 0;
  assign myaxi_wready = 0;
  reg [32-1:0] fsm;
  localparam fsm_init = 0;
  reg [32-1:0] addr_0;
  reg valid_1;
  reg prev_arvalid_2;
  assign myaxi_arready = (fsm == 0) && !valid_1 && prev_arvalid_2;
  reg [32-1:0] rdata;
  reg _myaxi_cond_0_1;

  always @(posedge CLK) begin
    if(RST) begin
      myaxi_bvalid <= 0;
      prev_arvalid_2 <= 0;
      addr_0 <= 0;
      valid_1 <= 0;
      myaxi_rdata <= 0;
      myaxi_rvalid <= 0;
      _myaxi_cond_0_1 <= 0;
    end else begin
      if(_myaxi_cond_0_1) begin
        myaxi_rvalid <= 0;
      end 
      if(myaxi_bvalid && myaxi_bready) begin
        myaxi_bvalid <= 0;
      end 
      if(myaxi_wvalid && myaxi_wready) begin
        myaxi_bvalid <= 1;
      end 
      prev_arvalid_2 <= myaxi_arvalid;
      if(myaxi_arready && myaxi_arvalid) begin
        addr_0 <= myaxi_araddr;
      end 
      valid_1 <= myaxi_arready && myaxi_arvalid;
      if((fsm == 1) && (myaxi_rready || !myaxi_rvalid)) begin
        myaxi_rdata <= rdata;
        myaxi_rvalid <= 1;
      end 
      _myaxi_cond_0_1 <= 1;
      if(myaxi_rvalid && !myaxi_rready) begin
        myaxi_rvalid <= myaxi_rvalid;
      end 
    end
  end

  localparam fsm_1 = 1;
  localparam fsm_2 = 2;

  always @(posedge CLK) begin
    if(RST) begin
      fsm <= fsm_init;
      rdata <= 0;
    end else begin
      case(fsm)
        fsm_init: begin
          if(valid_1) begin
            rdata <= addr_0 >> 2;
          end 
          if(valid_1) begin
            fsm <= fsm_1;
          end 
        end
        fsm_1: begin
          if(myaxi_rready || !myaxi_rvalid) begin
            rdata <= rdata + 1;
          end 
          if(myaxi_rready || !myaxi_rvalid) begin
            fsm <= fsm_2;
          end 
        end
        fsm_2: begin
          fsm <= fsm_init;
        end
      endcase
    end
  end


endmodule
"""


def test():
    veriloggen.reset()
    test_module = types_axi_slave_read_lite.mkTest()
    code = test_module.to_verilog()

    from pyverilog.vparser.parser import VerilogParser
    from pyverilog.ast_code_generator.codegen import ASTCodeGenerator
    parser = VerilogParser()
    expected_ast = parser.parse(expected_verilog)
    codegen = ASTCodeGenerator()
    expected_code = codegen.visit(expected_ast)

    assert(expected_code == code)<|MERGE_RESOLUTION|>--- conflicted
+++ resolved
@@ -192,15 +192,6 @@
 
 
   initial begin
-<<<<<<< HEAD
-=======
-    $dumpfile("uut.vcd");
-    $dumpvars(0, uut, CLK, RST, myaxi_awaddr, myaxi_awcache, myaxi_awprot, myaxi_awvalid, myaxi_awready, myaxi_wdata, myaxi_wstrb, myaxi_wvalid, myaxi_wready, myaxi_bresp, myaxi_bvalid, myaxi_bready, myaxi_araddr, myaxi_arcache, myaxi_arprot, myaxi_arvalid, myaxi_arready, myaxi_rdata, myaxi_rresp, myaxi_rvalid, myaxi_rready, _axi_awaddr, _axi_awcache, _axi_awprot, _axi_awvalid, _axi_awready, _axi_wdata, _axi_wstrb, _axi_wvalid, _axi_wready, _axi_bresp, _axi_bvalid, _axi_bready, _axi_araddr, _axi_arcache, _axi_arprot, _axi_arvalid, _axi_arready, _axi_rdata, _axi_rresp, _axi_rvalid, _axi_rready, outstanding_wreq_count_0, _tmp_1, _tmp_2, _tmp_3, _tmp_4, _tmp_5, _tmp_6, _tmp_7, _tmp_8, _tmp_9, _tmp_10, _tmp_11, _tmp_12, _tmp_13, fsm, sum, __axi_cond_0_1, __axi_cond_1_1);
-  end
-
-
-  initial begin
->>>>>>> 2063de3f
     CLK = 0;
     forever begin
       #5 CLK = !CLK;
