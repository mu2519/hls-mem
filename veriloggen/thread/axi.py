--- conflicted
+++ resolved
@@ -1,4030 +1,8 @@
 from __future__ import absolute_import
 from __future__ import print_function
 
-<<<<<<< HEAD
-from .axim import AXIM, AXIMLite
+from .axim import AXIM, AXIMLite, AXIMVerify, AXIMLiteVerify
 from .axis import AXIS, AXISLite, AXISRegister, AXISLiteRegister
 from .axistreamin import AXIStreamIn, AXIStreamInFifo
 from .axistreamout import AXIStreamOut, AXIStreamOutFifo
-from .axim_for_axistream import AXIM_for_AXIStreamIn, AXIM_for_AXIStreamOut, AXIM2
-=======
-import math
-import functools
-from collections import OrderedDict
-
-import veriloggen.core.vtypes as vtypes
-import veriloggen.types.util as util
-import veriloggen.types.axi as axi
-from veriloggen.seq.seq import Seq, TmpSeq
-from veriloggen.fsm.fsm import FSM, TmpFSM
-from veriloggen.optimizer import try_optimize as optimize
-from veriloggen.dataflow.dtypes import make_condition
-
-from .ttypes import _MutexFunction
-from .ram import RAM, FixedRAM, MultibankRAM, to_multibank_ram
-
-
-class AXIM(axi.AxiMaster, _MutexFunction):
-    """ AXI Master Interface with DMA controller """
-
-    __intrinsics__ = ('read', 'write',
-                      'dma_read', 'dma_read_async',
-                      'dma_write', 'dma_write_async',
-                      'dma_wait_read', 'dma_wait_write', 'dma_wait',
-                      'set_global_base_addr',) + _MutexFunction.__intrinsics__
-
-    burstlen = 256
-
-    def __init__(self, m, name, clk, rst, datawidth=32, addrwidth=32,
-                 waddr_id_width=0, wdata_id_width=0, wresp_id_width=0,
-                 raddr_id_width=0, rdata_id_width=0,
-                 waddr_user_width=2, wdata_user_width=0, wresp_user_width=0,
-                 raddr_user_width=2, rdata_user_width=0,
-                 waddr_burst_mode=axi.BURST_INCR, raddr_burst_mode=axi.BURST_INCR,
-                 waddr_cache_mode=axi.AxCACHE_NONCOHERENT, raddr_cache_mode=axi.AxCACHE_NONCOHERENT,
-                 waddr_prot_mode=axi.AxPROT_NONCOHERENT, raddr_prot_mode=axi.AxPROT_NONCOHERENT,
-                 waddr_user_mode=axi.AxUSER_NONCOHERENT, wdata_user_mode=axi.xUSER_DEFAULT,
-                 raddr_user_mode=axi.AxUSER_NONCOHERENT,
-                 noio=False,
-                 enable_async=False, use_global_base_addr=False,
-                 num_cmd_delay=0, num_data_delay=0,
-                 op_sel_width=8, fsm_as_module=False):
-
-        axi.AxiMaster.__init__(self, m, name, clk, rst, datawidth, addrwidth,
-                               waddr_id_width, wdata_id_width, wresp_id_width,
-                               raddr_id_width, rdata_id_width,
-                               waddr_user_width, wdata_user_width, wresp_user_width,
-                               raddr_user_width, rdata_user_width,
-                               waddr_burst_mode, raddr_burst_mode,
-                               waddr_cache_mode, raddr_cache_mode,
-                               waddr_prot_mode, raddr_prot_mode,
-                               waddr_user_mode, wdata_user_mode,
-                               raddr_user_mode,
-                               noio)
-
-        self.enable_async = enable_async
-        self.use_global_base_addr = use_global_base_addr
-        self.num_cmd_delay = num_cmd_delay
-        self.num_data_delay = num_data_delay
-        self.op_sel_width = op_sel_width
-        self.fsm_as_module = fsm_as_module
-
-        self.mutex = None
-
-        self.read_start = self.m.Reg('_'.join(['', self.name, 'read_start']),
-                                     initval=0)
-        self.read_op_sel = self.m.Reg('_'.join(['', self.name, 'read_op_sel']),
-                                      self.op_sel_width, initval=0)
-        self.read_local_addr = self.m.Reg('_'.join(['', self.name, 'read_local_addr']),
-                                          self.addrwidth, initval=0)
-        self.read_global_addr = self.m.Reg('_'.join(['', self.name, 'read_global_addr']),
-                                           self.addrwidth, initval=0)
-        self.read_size = self.m.Reg('_'.join(['', self.name, 'read_size']),
-                                    self.addrwidth + 1, initval=0)
-        self.read_local_stride = self.m.Reg('_'.join(['', self.name, 'read_local_stride']),
-                                            self.addrwidth, initval=0)
-        self.read_idle = self.m.Reg(
-            '_'.join(['', self.name, 'read_idle']), initval=1)
-
-        self.seq(
-            self.read_start(0)
-        )
-
-        self.read_op_id_map = OrderedDict()
-        self.read_op_id_count = 1
-        self.read_reqs = OrderedDict()
-        self.read_ops = []
-
-        self.read_fsm = None
-        self.read_data_wire = None
-        self.read_valid_wire = None
-
-        self.read_narrow_fsms = OrderedDict()  # key: pack_size
-        self.read_narrow_pack_counts = OrderedDict()  # key: pack_size
-        self.read_narrow_data_wires = OrderedDict()  # key: pack_size
-        self.read_narrow_valid_wires = OrderedDict()  # key: pack_size
-
-        self.read_wide_fsms = OrderedDict()  # key: pack_size
-        self.read_wide_pack_counts = OrderedDict()  # key: pack_size
-        self.read_wide_data_wires = OrderedDict()  # key: pack_size
-        self.read_wide_valid_wires = OrderedDict()  # key: pack_size
-
-        self.write_start = self.m.Reg('_'.join(['', self.name, 'write_start']),
-                                      initval=0)
-        self.write_op_sel = self.m.Reg('_'.join(['', self.name, 'write_op_sel']),
-                                       self.op_sel_width, initval=0)
-        self.write_local_addr = self.m.Reg('_'.join(['', self.name, 'write_local_addr']),
-                                           self.addrwidth, initval=0)
-        self.write_global_addr = self.m.Reg('_'.join(['', self.name, 'write_global_addr']),
-                                            self.addrwidth, initval=0)
-        self.write_size = self.m.Reg('_'.join(['', self.name, 'write_size']),
-                                     self.addrwidth + 1, initval=0)
-        self.write_local_stride = self.m.Reg('_'.join(['', self.name, 'write_local_stride']),
-                                             self.addrwidth, initval=0)
-        self.write_idle = self.m.Reg(
-            '_'.join(['', self.name, 'write_idle']), initval=1)
-
-        self.seq(
-            self.write_start(0)
-        )
-
-        if self.use_global_base_addr:
-            self.global_base_addr = self.m.Reg('_'.join(['', self.name, 'global_base_addr']),
-                                               self.addrwidth, initval=0)
-        else:
-            self.global_base_addr = None
-
-        self.write_op_id_map = OrderedDict()
-        self.write_op_id_count = 1
-        self.write_reqs = OrderedDict()
-        self.write_ops = []
-
-        self.write_fsm = None
-        self.write_data_counter = None
-        self.write_data_done = self.m.Wire(
-            '_'.join(['', self.name, 'write_data_done']))
-
-        self.write_narrow_fsms = OrderedDict()  # key: pack_size
-        self.write_narrow_wdatas = OrderedDict()  # key: pack_size
-        self.write_narrow_wvalids = OrderedDict()  # key: pack_size
-        self.write_narrow_wreadys = OrderedDict()  # key: pack_size
-        self.write_narrow_pack_counts = OrderedDict()  # key: pack_size
-
-        self.write_wide_fsms = OrderedDict()  # key: pack_size
-        self.write_wide_wdatas = OrderedDict()  # key: pack_size
-        self.write_wide_wvalids = OrderedDict()  # key: pack_size
-        self.write_wide_wreadys = OrderedDict()  # key: pack_size
-        self.write_wide_pack_counts = OrderedDict()  # key: pack_size
-
-    def read(self, fsm, global_addr):
-        if self.use_global_base_addr:
-            global_addr = self.global_base_addr + global_addr
-
-        ack, counter = self.read_request_counter(global_addr, length=1, cond=fsm)
-        fsm.If(ack).goto_next()
-
-        ret = self.read_data(counter, cond=fsm)
-        if len(ret) == 3:
-            data, valid, last = ret
-        else:
-            data, valid = ret
-
-        rdata = self.m.TmpReg(self.datawidth, initval=0,
-                              signed=True, prefix='axim_rdata')
-        fsm.If(valid)(rdata(data))
-        fsm.Then().goto_next()
-
-        return rdata
-
-    def write(self, fsm, global_addr, value):
-        if self.use_global_base_addr:
-            global_addr = self.global_base_addr + global_addr
-
-        ack, counter = self.write_request_counter(global_addr, length=1, cond=fsm)
-        fsm.If(ack).goto_next()
-
-        ret = self.write_data(value, counter, cond=fsm)
-        if isinstance(ret, (tuple)):
-            ack, last = ret
-        else:
-            ack, last = ret, None
-
-        fsm.If(ack).goto_next()
-
-    def dma_read(self, fsm, ram, local_addr, global_addr, size,
-                 local_stride=1, port=0, ram_method=None):
-
-        if self.enable_async:
-            self.dma_wait_read(fsm)
-
-        self._dma_read(fsm, ram, local_addr, global_addr, size,
-                       local_stride, port, ram_method)
-
-        self.dma_wait_read(fsm)
-
-    def dma_read_async(self, fsm, ram, local_addr, global_addr, size,
-                       local_stride=1, port=0, ram_method=None):
-
-        if not self.enable_async:
-            raise ValueError(
-                "Async mode is disabled. Set 'True' to AXIM.enable_async.")
-
-        self.dma_wait_read(fsm)
-
-        self._dma_read(fsm, ram, local_addr, global_addr, size,
-                       local_stride, port, ram_method)
-
-    def dma_write(self, fsm, ram, local_addr, global_addr, size,
-                  local_stride=1, port=0, ram_method=None):
-
-        if self.enable_async:
-            self.dma_wait_write(fsm)
-
-        self._dma_write(fsm, ram, local_addr, global_addr, size,
-                        local_stride, port, ram_method)
-
-        self.dma_wait_write(fsm)
-
-    def dma_write_async(self, fsm, ram, local_addr, global_addr, size,
-                        local_stride=1, port=0, ram_method=None):
-
-        if not self.enable_async:
-            raise ValueError(
-                "Async mode is disabled. Set 'True' to AXIM.enable_async.")
-
-        self.dma_wait_write(fsm)
-
-        self._dma_write(fsm, ram, local_addr, global_addr, size,
-                        local_stride, port, ram_method)
-
-    def dma_wait_read(self, fsm):
-
-        fsm.If(self.read_idle).goto_next()
-
-    def dma_wait_write(self, fsm):
-
-        fsm.If(self.write_idle).goto_next()
-
-    def dma_wait(self, fsm):
-
-        fsm.If(self.read_idle, self.write_idle).goto_next()
-
-    def set_global_base_addr(self, fsm, addr):
-
-        if not self.use_global_base_addr:
-            raise ValueError("global_base_addr is disabled.")
-
-        flag = self._set_flag(fsm)
-        self.seq.If(flag)(
-            self.global_base_addr(addr)
-        )
-
-    # --------------------
-    # read
-    # --------------------
-    def _dma_read(self, fsm, ram, local_addr, global_addr, size,
-                  local_stride=1, port=0, ram_method=None):
-
-        if isinstance(ram, (tuple, list)):
-            ram = to_multibank_ram(ram)
-
-        if not isinstance(ram, (RAM, MultibankRAM)):
-            raise TypeError('RAM object is required.')
-
-        if ram_method is None:
-            ram_method = getattr(ram, 'write_dataflow')
-
-        start = self._set_flag(fsm)
-
-        for _ in range(self.num_cmd_delay + 1):
-            fsm.goto_next()
-
-        self._set_read_request(ram, port, ram_method, start,
-                               local_addr, global_addr, size, local_stride)
-
-        self._synthesize_read_fsm(ram, port, ram_method)
-
-        fsm.goto_next()
-
-    def _set_read_request(self, ram, port, ram_method, start,
-                          local_addr, global_addr, size, local_stride):
-
-        op_id = self._get_read_op_id(ram, port, ram_method)
-
-        if op_id in self.read_reqs:
-            (read_start, read_op_sel,
-             read_local_addr_in, read_global_addr_in,
-             read_size_in, read_local_stride_in) = self.read_reqs[op_id]
-
-            self.seq.If(start)(
-                read_start(1),
-                read_op_sel(op_id),
-                read_local_addr_in(local_addr),
-                read_global_addr_in(global_addr),
-                read_size_in(size),
-                read_local_stride_in(local_stride)
-            )
-
-            return
-
-        port = str(vtypes.to_int(port))
-
-        read_start = self.m.Reg(
-            '_'.join(['', self.name, ram.name, port, 'read_start']),
-            initval=0)
-        read_op_sel = self.m.Reg(
-            '_'.join(['', self.name, ram.name, port, 'read_op_sel']),
-            self.op_sel_width, initval=0)
-        read_local_addr = self.m.Reg(
-            '_'.join(['', self.name, ram.name, port, 'read_local_addr']),
-            self.addrwidth, initval=0)
-        read_global_addr = self.m.Reg(
-            '_'.join(['', self.name, ram.name, port, 'read_global_addr']),
-            self.addrwidth, initval=0)
-        read_size = self.m.Reg(
-            '_'.join(['', self.name, ram.name, port, 'read_size']),
-            self.addrwidth + 1, initval=0)
-        read_local_stride = self.m.Reg(
-            '_'.join(['', self.name, ram.name, port, 'read_local_stride']),
-            self.addrwidth, initval=0)
-
-        self.seq(
-            read_start(0)
-        )
-        self.seq.If(start)(
-            read_start(1),
-            read_op_sel(op_id),
-            read_local_addr(local_addr),
-            read_global_addr(global_addr),
-            read_size(size),
-            read_local_stride(local_stride)
-        )
-
-        self.read_reqs[op_id] = (read_start, read_op_sel,
-                                 read_local_addr, read_global_addr,
-                                 read_size, read_local_stride)
-
-        if self.num_cmd_delay > 0:
-            read_start = self.seq.Prev(read_start, self.num_cmd_delay)
-            read_op_sel = self.seq.Prev(read_op_sel, self.num_cmd_delay)
-            read_local_addr = self.seq.Prev(
-                read_local_addr, self.num_cmd_delay)
-            read_global_addr = self.seq.Prev(
-                read_global_addr, self.num_cmd_delay)
-            read_size = self.seq.Prev(read_size, self.num_cmd_delay)
-            read_local_stride = self.seq.Prev(
-                read_local_stride, self.num_cmd_delay)
-
-        self.seq.If(read_start)(
-            self.read_idle(0)
-        )
-
-        self.seq.If(read_start)(
-            self.read_start(1),
-            self.read_op_sel(read_op_sel),
-            self.read_local_addr(read_local_addr),
-            self.read_global_addr(read_global_addr),
-            self.read_size(read_size),
-            self.read_local_stride(read_local_stride)
-        )
-
-    def _synthesize_read_fsm(self, ram, port, ram_method):
-
-        ram_method_name = (ram_method.func.__name__
-                           if isinstance(ram_method, functools.partial) else
-                           ram_method.__name__)
-        ram_datawidth = (ram.datawidth if ram_method is None else
-                         ram.orig_datawidth if 'bcast' in ram_method_name else
-                         ram.orig_datawidth if 'block' in ram_method_name else
-                         ram.datawidth)
-
-        if not isinstance(self.datawidth, int):
-            raise TypeError("axi.datawidth must be int, not '%s'" %
-                            str(type(self.datawidth)))
-
-        if not isinstance(ram_datawidth, int):
-            raise TypeError("ram_datawidth must be int, not '%s'" %
-                            str(type(ram_datawidth)))
-
-        if self.datawidth == ram_datawidth:
-            return self._synthesize_read_fsm_same(ram, port, ram_method, ram_datawidth)
-
-        if self.datawidth < ram_datawidth:
-            return self._synthesize_read_fsm_narrow(ram, port, ram_method, ram_datawidth)
-
-        return self._synthesize_read_fsm_wide(ram, port, ram_method, ram_datawidth)
-
-    def _synthesize_read_fsm_same(self, ram, port, ram_method, ram_datawidth):
-
-        op_id = self._get_read_op_id(ram, port, ram_method)
-        port = vtypes.to_int(port)
-
-        if op_id in self.read_ops:
-            """ already synthesized op """
-            return
-
-        if self.read_fsm is not None:
-            """ new op """
-            self.read_ops.append(op_id)
-
-            fsm = self.read_fsm
-            data = self.read_data_wire
-            valid = self.read_valid_wire
-
-            # state 0
-            fsm.set_index(0)
-            wdata, wvalid, w = self._get_op_write_dataflow(ram_datawidth)
-            cond = vtypes.Ands(self.read_start, self.read_op_sel == op_id)
-            ram_method(port, self.read_local_addr, w, self.read_size,
-                       stride=self.read_local_stride, cond=cond)
-
-            fsm.If(cond).goto_next()
-
-            # state 3
-            fsm.set_index(3)
-            valid_cond = vtypes.Ands(valid, self.read_op_sel == op_id)
-
-            fsm.Delay(1)(
-                wvalid(0)
-            )
-            fsm.If(valid_cond)(
-                wdata(data),
-                wvalid(1)
-            )
-
-            return
-
-        """ new op and fsm """
-        fsm = FSM(self.m, '_'.join(['', self.name, 'read_fsm']),
-                  self.clk, self.rst, as_module=self.fsm_as_module)
-        self.read_fsm = fsm
-
-        self.read_ops.append(op_id)
-
-        cur_global_addr = self.m.Reg('_'.join(['', self.name, 'read_cur_global_addr']),
-                                     self.addrwidth, initval=0)
-        cur_size = self.m.Reg('_'.join(['', self.name, 'read_cur_size']),
-                              self.addrwidth + 1, initval=0)
-        rest_size = self.m.Reg('_'.join(['', self.name, 'read_rest_size']),
-                               self.addrwidth + 1, initval=0)
-        max_burstlen = 2 ** self.burst_size_width
-
-        # state 0
-        wdata, wvalid, w = self._get_op_write_dataflow(ram_datawidth)
-        cond = vtypes.Ands(self.read_start, self.read_op_sel == op_id)
-        ram_method(port, self.read_local_addr, w, self.read_size,
-                   stride=self.read_local_stride, cond=cond)
-
-        if not self.use_global_base_addr:
-            gaddr = self.read_global_addr
-        else:
-            gaddr = self.read_global_addr + self.global_base_addr
-
-        fsm.If(self.read_start)(
-            cur_global_addr(self.mask_addr(gaddr)),
-            rest_size(self.read_size)
-        )
-        fsm.If(cond).goto_next()
-
-        # state 1
-        check_state = fsm.current
-        self._check_4KB_boundary(fsm, max_burstlen,
-                                 cur_global_addr, cur_size, rest_size)
-
-        # state 2
-        ack, counter = self.read_request_counter(cur_global_addr, cur_size, cond=fsm)
-        fsm.If(ack).goto_next()
-
-        # state 3
-        data, valid, last = self.read_data(cond=fsm)
-        self.read_data_wire = data
-        self.read_valid_wire = valid
-
-        valid_cond = vtypes.Ands(valid, self.read_op_sel == op_id)
-
-        fsm.Delay(1)(
-            wvalid(0)
-        )
-        fsm.If(valid_cond)(
-            wdata(data),
-            wvalid(1),
-        )
-
-        fsm.If(valid, last)(
-            cur_global_addr.add(optimize(cur_size * (self.datawidth // 8)))
-        )
-        fsm.If(valid, last, rest_size > 0).goto(check_state)
-        fsm.If(valid, last, rest_size == 0).goto_next()
-
-        for _ in range(self.num_data_delay):
-            fsm.goto_next()
-
-        # state 4
-        set_idle = self._set_flag(fsm)
-        self.seq.If(set_idle)(
-            self.read_idle(1)
-        )
-
-        fsm.goto_init()
-
-    def _synthesize_read_fsm_narrow(self, ram, port, ram_method, ram_datawidth):
-        """ axi.datawidth < ram.datawidth """
-
-        if ram_datawidth % self.datawidth != 0:
-            raise ValueError(
-                'ram_datawidth must be multiple number of axi.datawidth')
-
-        pack_size = ram_datawidth // self.datawidth
-        dma_size = (self.read_size << int(math.log(pack_size, 2))
-                    if math.log(pack_size, 2) % 1.0 == 0.0 else
-                    self.read_size * pack_size)
-
-        op_id = self._get_read_op_id(ram, port, ram_method)
-        port = vtypes.to_int(port)
-
-        if op_id in self.read_ops:
-            """ already synthesized op """
-            return
-
-        if pack_size in self.read_narrow_fsms:
-            """ new op """
-            self.read_ops.append(op_id)
-
-            fsm = self.read_narrow_fsms[pack_size]
-            pack_count = self.read_narrow_pack_counts[pack_size]
-            data = self.read_narrow_data_wires[pack_size]
-            valid = self.read_narrow_valid_wires[pack_size]
-
-            # state 0
-            fsm.set_index(0)
-            wdata, wvalid, w = self._get_op_write_dataflow(ram_datawidth)
-            cond = vtypes.Ands(self.read_start, self.read_op_sel == op_id)
-            ram_method(port, self.read_local_addr, w, self.read_size,
-                       stride=self.read_local_stride, cond=cond)
-
-            fsm.If(cond).goto_next()
-
-            # state 3
-            fsm.set_index(3)
-            valid_cond = vtypes.Ands(valid, self.read_op_sel == op_id)
-
-            fsm.Delay(1)(
-                wvalid(0)
-            )
-            fsm.If(valid_cond)(
-                wdata(vtypes.Cat(data, wdata[self.datawidth:ram_datawidth])),
-                wvalid(0),
-                pack_count.inc()
-            )
-            fsm.If(valid_cond, pack_count == pack_size - 1)(
-                wdata(vtypes.Cat(data, wdata[self.datawidth:ram_datawidth])),
-                wvalid(1),
-                pack_count(0)
-            )
-
-            return
-
-        """ new op and fsm """
-        fsm = FSM(self.m, '_'.join(['', self.name,
-                                    'read_narrow', str(pack_size),
-                                    'fsm']),
-                  self.clk, self.rst, as_module=self.fsm_as_module)
-        self.read_narrow_fsms[pack_size] = fsm
-
-        self.read_ops.append(op_id)
-
-        cur_global_addr = self.m.Reg('_'.join(['', self.name,
-                                               'read_narrow', str(pack_size),
-                                               'cur_global_addr']),
-                                     self.addrwidth, initval=0)
-        cur_size = self.m.Reg('_'.join(['', self.name,
-                                        'read_narrow', str(pack_size),
-                                        'cur_size']),
-                              self.addrwidth + 1, initval=0)
-        rest_size = self.m.Reg('_'.join(['', self.name,
-                                         'read_narrow', str(pack_size),
-                                         'rest_size']),
-                               self.addrwidth + 1, initval=0)
-        max_burstlen = 2 ** self.burst_size_width
-
-        # state 0
-        wdata, wvalid, w = self._get_op_write_dataflow(ram_datawidth)
-        cond = vtypes.Ands(self.read_start, self.read_op_sel == op_id)
-        ram_method(port, self.read_local_addr, w, self.read_size,
-                   stride=self.read_local_stride, cond=cond)
-
-        if not self.use_global_base_addr:
-            gaddr = self.read_global_addr
-        else:
-            gaddr = self.read_global_addr + self.global_base_addr
-
-        fsm.If(self.read_start)(
-            cur_global_addr(self.mask_addr(gaddr)),
-            rest_size(dma_size)
-        )
-        fsm.If(cond).goto_next()
-
-        # state 1
-        check_state = fsm.current
-        self._check_4KB_boundary(fsm, max_burstlen,
-                                 cur_global_addr, cur_size, rest_size)
-
-        # state 2
-        ack, counter = self.read_request_counter(cur_global_addr, cur_size, cond=fsm)
-        fsm.If(ack).goto_next()
-
-        # state 3
-        pack_count = self.m.Reg('_'.join(['', self.name,
-                                          'read_narrow', str(pack_size),
-                                          'pack_count']),
-                                int(math.ceil(math.log(pack_size, 2))), initval=0)
-        self.read_narrow_pack_counts[pack_size] = pack_count
-
-        data, valid, last = self.read_data(cond=fsm)
-        self.read_narrow_data_wires[pack_size] = data
-        self.read_narrow_valid_wires[pack_size] = valid
-
-        valid_cond = vtypes.Ands(valid, self.read_op_sel == op_id)
-
-        fsm.Delay(1)(
-            wvalid(0)
-        )
-        fsm.If(valid_cond)(
-            wdata(vtypes.Cat(data, wdata[self.datawidth:ram_datawidth])),
-            wvalid(0),
-            pack_count.inc()
-        )
-        fsm.If(valid_cond, pack_count == pack_size - 1)(
-            wdata(vtypes.Cat(data, wdata[self.datawidth:ram_datawidth])),
-            wvalid(1),
-            pack_count(0)
-        )
-
-        fsm.If(valid, last)(
-            cur_global_addr.add(optimize(cur_size * (self.datawidth // 8)))
-        )
-        fsm.If(valid, last, rest_size > 0).goto(check_state)
-        fsm.If(valid, last, rest_size == 0).goto_next()
-
-        for _ in range(self.num_data_delay):
-            fsm.goto_next()
-
-        # state 4
-        set_idle = self._set_flag(fsm)
-        self.seq.If(set_idle)(
-            self.read_idle(1)
-        )
-
-        fsm.goto_init()
-
-    def _synthesize_read_fsm_wide(self, ram, port, ram_method, ram_datawidth):
-        """ axi.datawidth > ram.datawidth """
-
-        if self.datawidth % ram_datawidth != 0:
-            raise ValueError(
-                'axi.datawidth must be multiple number of ram_datawidth')
-
-        pack_size = self.datawidth // ram_datawidth
-        shamt = int(math.log(pack_size, 2))
-        res = vtypes.Mux(
-            vtypes.And(self.read_size, 2 ** shamt - 1) > 0, 1, 0)
-        dma_size = (self.read_size >> shamt) + res
-
-        actual_read_size = dma_size << shamt
-
-        op_id = self._get_read_op_id(ram, port, ram_method)
-        port = vtypes.to_int(port)
-
-        if op_id in self.read_ops:
-            """ already synthesized op """
-            return
-
-        if pack_size in self.read_wide_fsms:
-            """ new op """
-            self.read_ops.append(op_id)
-
-            fsm = self.read_wide_fsms[pack_size]
-            pack_count = self.read_wide_pack_counts[pack_size]
-            data = self.read_wide_data_wires[pack_size]
-            valid = self.read_wide_valid_wires[pack_size]
-
-            # state 0
-            fsm.set_index(0)
-            wdata, wvalid, w = self._get_op_write_dataflow(ram_datawidth)
-            cond = vtypes.Ands(self.read_start, self.read_op_sel == op_id)
-            ram_method(port, self.read_local_addr, w, actual_read_size,
-                       stride=self.read_local_stride, cond=cond)
-
-            fsm.If(cond).goto_next()
-
-            # state 3
-            fsm.set_index(3)
-            valid_cond = vtypes.Ands(valid, self.read_op_sel == op_id)
-            stay_cond = self.read_op_sel == op_id
-
-            fsm.Delay(1)(
-                wvalid(0)
-            )
-            fsm.If(pack_count == 0, valid_cond)(
-                wdata(data),
-                wvalid(1),
-                pack_count.inc()
-            )
-            fsm.If(pack_count > 0, stay_cond)(
-                wdata(wdata >> ram_datawidth),
-                wvalid(1),
-                pack_count.inc()
-            )
-
-            return
-
-        """ new op and fsm """
-        fsm = FSM(self.m, '_'.join(['', self.name,
-                                    'read_wide', str(pack_size),
-                                    'fsm']),
-                  self.clk, self.rst, as_module=self.fsm_as_module)
-        self.read_wide_fsms[pack_size] = fsm
-
-        self.read_ops.append(op_id)
-
-        cur_global_addr = self.m.Reg('_'.join(['', self.name,
-                                               'read_wide', str(pack_size),
-                                               'cur_global_addr']),
-                                     self.addrwidth, initval=0)
-        cur_size = self.m.Reg('_'.join(['', self.name,
-                                        'read_wide', str(pack_size),
-                                        'cur_size']),
-                              self.addrwidth + 1, initval=0)
-        rest_size = self.m.Reg('_'.join(['', self.name,
-                                         'read_wide', str(pack_size),
-                                         'rest_size']),
-                               self.addrwidth + 1, initval=0)
-        max_burstlen = 2 ** self.burst_size_width
-
-        # state 0
-        wdata, wvalid, w = self._get_op_write_dataflow(ram_datawidth)
-        cond = vtypes.Ands(self.read_start, self.read_op_sel == op_id)
-        ram_method(port, self.read_local_addr, w, actual_read_size,
-                   stride=self.read_local_stride, cond=cond)
-
-        if not self.use_global_base_addr:
-            gaddr = self.read_global_addr
-        else:
-            gaddr = self.read_global_addr + self.global_base_addr
-
-        fsm.If(self.read_start)(
-            cur_global_addr(self.mask_addr(gaddr)),
-            rest_size(dma_size)
-        )
-        fsm.If(cond).goto_next()
-
-        # state 1
-        check_state = fsm.current
-        self._check_4KB_boundary(fsm, max_burstlen,
-                                 cur_global_addr, cur_size, rest_size)
-
-        # state 2
-        last_done = self.m.Reg('_'.join(['', self.name,
-                                         'read_wide', str(pack_size),
-                                         'last_done']), initval=0)
-        fsm(
-            last_done(0)
-        )
-
-        ack, counter = self.read_request_counter(cur_global_addr, cur_size, cond=fsm)
-        fsm.If(ack).goto_next()
-
-        # state 3
-        pack_count = self.m.Reg('_'.join(['', self.name,
-                                          'read_wide', str(pack_size),
-                                          'pack_count']),
-                                int(math.ceil(math.log(pack_size, 2))), initval=0)
-        self.read_wide_pack_counts[pack_size] = pack_count
-
-        cond = vtypes.Ands(fsm.here, pack_count == 0)
-        data, valid, last = self.read_data(cond=cond)
-        self.read_wide_data_wires[pack_size] = data
-        self.read_wide_valid_wires[pack_size] = valid
-
-        valid_cond = vtypes.Ands(valid, self.read_op_sel == op_id)
-        stay_cond = self.read_op_sel == op_id
-
-        fsm.Delay(1)(
-            wvalid(0)
-        )
-        fsm.If(pack_count == 0, valid_cond)(
-            wdata(data),
-            wvalid(1),
-            pack_count.inc()
-        )
-        fsm.If(pack_count > 0, stay_cond)(
-            wdata(wdata >> ram_datawidth),
-            wvalid(1),
-            pack_count.inc()
-        )
-        fsm.If(pack_count == pack_size - 1)(
-            pack_count(0)
-        )
-
-        fsm.If(pack_count == 0, valid, last)(
-            last_done(1)
-        )
-
-        fsm.If(last_done, pack_count == pack_size - 1)(
-            cur_global_addr.add(optimize(cur_size * (self.datawidth // 8)))
-        )
-        fsm.If(last_done, pack_count == pack_size - 1,
-               rest_size > 0).goto(check_state)
-        fsm.If(last_done, pack_count == pack_size - 1,
-               rest_size == 0).goto_next()
-
-        for _ in range(self.num_data_delay):
-            fsm.goto_next()
-
-        # state 4
-        set_idle = self._set_flag(fsm)
-        self.seq.If(set_idle)(
-            self.read_idle(1)
-        )
-
-        fsm.goto_init()
-
-    # --------------------
-    # write
-    # --------------------
-    def _dma_write(self, fsm, ram, local_addr, global_addr, size,
-                   local_stride=1, port=0, ram_method=None):
-
-        if isinstance(ram, (tuple, list)):
-            ram = to_multibank_ram(ram)
-
-        if not isinstance(ram, (RAM, MultibankRAM)):
-            raise TypeError('RAM object is required.')
-
-        if ram_method is None:
-            ram_method = getattr(ram, 'read_dataflow')
-
-        start = self._set_flag(fsm)
-
-        for _ in range(self.num_cmd_delay + 1):
-            fsm.goto_next()
-
-        self._set_write_request(ram, port, ram_method, start,
-                                local_addr, global_addr, size, local_stride)
-
-        self._synthesize_write_fsm(ram, port, ram_method)
-
-        fsm.goto_next()
-
-    def _set_write_request(self, ram, port, ram_method, start,
-                           local_addr, global_addr, size, local_stride):
-
-        op_id = self._get_write_op_id(ram, port, ram_method)
-
-        if op_id in self.write_reqs:
-            (write_start, write_op_sel,
-             write_local_addr_in, write_global_addr_in,
-             write_size_in, write_local_stride_in) = self.write_reqs[op_id]
-
-            self.seq.If(start)(
-                write_start(1),
-                write_op_sel(op_id),
-                write_local_addr_in(local_addr),
-                write_global_addr_in(global_addr),
-                write_size_in(size),
-                write_local_stride_in(local_stride)
-            )
-
-            return
-
-        port = str(vtypes.to_int(port))
-
-        write_start = self.m.Reg(
-            '_'.join(['', self.name, ram.name, port, 'write_start']),
-            initval=0)
-        write_op_sel = self.m.Reg(
-            '_'.join(['', self.name, ram.name, port, 'write_op_sel']),
-            self.op_sel_width, initval=0)
-        write_local_addr = self.m.Reg(
-            '_'.join(['', self.name, ram.name, port, 'write_local_addr']),
-            self.addrwidth, initval=0)
-        write_global_addr = self.m.Reg(
-            '_'.join(['', self.name, ram.name, port, 'write_global_addr']),
-            self.addrwidth, initval=0)
-        write_size = self.m.Reg(
-            '_'.join(['', self.name, ram.name, port, 'write_size']),
-            self.addrwidth + 1, initval=0)
-        write_local_stride = self.m.Reg(
-            '_'.join(['', self.name, ram.name, port, 'write_local_stride']),
-            self.addrwidth, initval=0)
-
-        self.seq(
-            write_start(0)
-        )
-        self.seq.If(start)(
-            write_start(1),
-            write_op_sel(op_id),
-            write_local_addr(local_addr),
-            write_global_addr(global_addr),
-            write_size(size),
-            write_local_stride(local_stride)
-        )
-
-        self.write_reqs[op_id] = (write_start, write_op_sel,
-                                  write_local_addr, write_global_addr,
-                                  write_size, write_local_stride)
-
-        if self.num_cmd_delay > 0:
-            write_start = self.seq.Prev(write_start, self.num_cmd_delay)
-            write_op_sel = self.seq.Prev(write_op_sel, self.num_cmd_delay)
-            write_local_addr = self.seq.Prev(
-                write_local_addr, self.num_cmd_delay)
-            write_global_addr = self.seq.Prev(
-                write_global_addr, self.num_cmd_delay)
-            write_size = self.seq.Prev(write_size, self.num_cmd_delay)
-            write_local_stride = self.seq.Prev(
-                write_local_stride, self.num_cmd_delay)
-
-        self.seq.If(write_start)(
-            self.write_idle(0)
-        )
-
-        self.seq.If(write_start)(
-            self.write_start(1),
-            self.write_op_sel(write_op_sel),
-            self.write_local_addr(write_local_addr),
-            self.write_global_addr(write_global_addr),
-            self.write_size(write_size),
-            self.write_local_stride(write_local_stride)
-        )
-
-    def _synthesize_write_fsm(self, ram, port, ram_method):
-
-        ram_method_name = (ram_method.func.__name__
-                           if isinstance(ram_method, functools.partial) else
-                           ram_method.__name__)
-        ram_datawidth = (ram.datawidth if ram_method is None else
-                         ram.orig_datawidth if 'bcast' in ram_method_name else
-                         ram.orig_datawidth if 'block' in ram_method_name else
-                         ram.datawidth)
-
-        if not isinstance(self.datawidth, int):
-            raise TypeError("axi.datawidth must be int, not '%s'" %
-                            str(type(self.datawidth)))
-
-        if not isinstance(ram_datawidth, int):
-            raise TypeError("ram_datawidth must be int, not '%s'" %
-                            str(type(ram_datawidth)))
-
-        if self.datawidth == ram_datawidth:
-            return self._synthesize_write_fsm_same(ram, port, ram_method, ram_datawidth)
-
-        if self.datawidth < ram_datawidth:
-            return self._synthesize_write_fsm_narrow(ram, port, ram_method, ram_datawidth)
-
-        return self._synthesize_write_fsm_wide(ram, port, ram_method, ram_datawidth)
-
-    def _synthesize_write_fsm_same(self, ram, port, ram_method, ram_datawidth):
-
-        op_id = self._get_write_op_id(ram, port, ram_method)
-        port = vtypes.to_int(port)
-
-        if op_id in self.write_ops:
-            """ already synthesized op """
-            return
-
-        if self.write_fsm is not None:
-            """ new op """
-            self.write_ops.append(op_id)
-
-            fsm = self.write_fsm
-            counter = self.write_data_counter
-
-            # state 0
-            fsm.set_index(0)
-            cond = vtypes.Ands(self.write_start, self.write_op_sel == op_id)
-            data, last, done = ram_method(
-                port, self.write_local_addr, self.write_size,
-                stride=self.write_local_stride, cond=cond, signed=False)
-
-            if self.num_data_delay > 0:
-                for _ in range(self.num_data_delay):
-                    data = self.df._Delay(data)
-                    last = self.df._Delay(last)
-
-            fsm.If(cond).goto_next()
-
-            # state 3
-            fsm.set_index(3)
-            cond = vtypes.Ands(fsm.here, self.write_op_sel == op_id)
-            done_out = self.write_dataflow(data, counter, cond=cond)
-            add_mux(self.write_data_done, done_out, 1)
-
-            return
-
-        """ new op and fsm """
-        fsm = FSM(self.m, '_'.join(['', self.name, 'write_fsm']),
-                  self.clk, self.rst, as_module=self.fsm_as_module)
-        self.write_fsm = fsm
-
-        self.write_ops.append(op_id)
-
-        cur_global_addr = self.m.Reg('_'.join(['', self.name, 'write_cur_global_addr']),
-                                     self.addrwidth, initval=0)
-        cur_size = self.m.Reg('_'.join(['', self.name, 'write_cur_size']),
-                              self.addrwidth + 1, initval=0)
-        rest_size = self.m.Reg('_'.join(['', self.name, 'write_rest_size']),
-                               self.addrwidth + 1, initval=0)
-        max_burstlen = 2 ** self.burst_size_width
-
-        # state 0
-        cond = vtypes.Ands(self.write_start, self.write_op_sel == op_id)
-        data, last, done = ram_method(
-            port, self.write_local_addr, self.write_size,
-            stride=self.write_local_stride, cond=cond, signed=False)
-
-        if self.num_data_delay > 0:
-            for _ in range(self.num_data_delay):
-                data = self.df._Delay(data)
-                last = self.df._Delay(last)
-
-        if not self.use_global_base_addr:
-            gaddr = self.write_global_addr
-        else:
-            gaddr = self.write_global_addr + self.global_base_addr
-
-        fsm.If(self.write_start)(
-            cur_global_addr(self.mask_addr(gaddr)),
-            rest_size(self.write_size)
-        )
-        fsm.If(cond).goto_next()
-
-        # state 1
-        check_state = fsm.current
-        self._check_4KB_boundary(fsm, max_burstlen,
-                                 cur_global_addr, cur_size, rest_size)
-
-        # state 2
-        ack, counter = self.write_request_counter(cur_global_addr, cur_size, cond=fsm)
-        self.write_data_counter = counter
-        fsm.If(ack).goto_next()
-
-        # state 3
-        cond = vtypes.Ands(fsm.here, self.write_op_sel == op_id)
-        done_out = self.write_dataflow(data, counter, cond=cond)
-        add_mux(self.write_data_done, done_out, 1)
-
-        fsm.If(self.write_data_done)(
-            cur_global_addr.add(optimize(cur_size * (self.datawidth // 8)))
-        )
-        fsm.If(self.write_data_done, rest_size > 0).goto(check_state)
-        fsm.If(self.write_data_done, rest_size == 0).goto_next()
-
-        # state 4
-        set_idle = self._set_flag(fsm)
-        self.seq.If(set_idle)(
-            self.write_idle(1)
-        )
-
-        fsm.goto_init()
-
-    def _synthesize_write_fsm_narrow(self, ram, port, ram_method, ram_datawidth):
-        """ axi.datawidth < ram.datawidth """
-
-        if ram_datawidth % self.datawidth != 0:
-            raise ValueError(
-                'ram_datawidth must be multiple number of axi.datawidth')
-
-        pack_size = ram_datawidth // self.datawidth
-        dma_size = (self.write_size << int(math.log(pack_size, 2))
-                    if math.log(pack_size, 2) % 1.0 == 0.0 else
-                    self.write_size * pack_size)
-
-        op_id = self._get_write_op_id(ram, port, ram_method)
-        port = vtypes.to_int(port)
-
-        if op_id in self.write_ops:
-            """ already synthesized op """
-            return
-
-        if pack_size in self.write_narrow_fsms:
-            """ new op """
-            self.write_ops.append(op_id)
-
-            fsm = self.write_narrow_fsms[pack_size]
-            wdata = self.write_narrow_wdatas[pack_size]
-            wvalid = self.write_narrow_wvalids[pack_size]
-            wready = self.write_narrow_wreadys[pack_size]
-            pack_count = self.write_narrow_pack_counts[pack_size]
-
-            # state 0
-            fsm.set_index(0)
-            cond = vtypes.Ands(self.write_start, self.write_op_sel == op_id)
-            data, last, done = ram_method(
-                port, self.write_local_addr, self.write_size,
-                stride=self.write_local_stride, cond=cond, signed=False)
-
-            if self.num_data_delay > 0:
-                for _ in range(self.num_data_delay):
-                    data = self.df._Delay(data)
-                    last = self.df._Delay(last)
-
-            fsm.If(cond).goto_next()
-
-            # state 3
-            fsm.set_index(3)
-            ack = vtypes.Ors(wready, vtypes.Not(wvalid))
-            cond = vtypes.Ands(fsm.here, ack, pack_count == 0,
-                               self.write_op_sel == op_id)
-            rdata, rvalid = data.read(cond=cond)
-
-            stay_cond = self.write_op_sel == op_id
-
-            self.seq.If(rvalid, stay_cond)(
-                wdata(rdata),
-                wvalid(1),
-                pack_count.inc()
-            )
-            self.seq.If(ack, pack_count > 0, stay_cond)(
-                wdata(wdata >> self.datawidth),
-                wvalid(1),
-                pack_count.inc()
-            )
-            self.seq.If(ack, pack_count == pack_size - 1, stay_cond)(
-                wdata(wdata >> self.datawidth),
-                wvalid(1),
-                pack_count(0)
-            )
-
-            return
-
-        """ new op and fsm """
-        fsm = FSM(self.m, '_'.join(['', self.name,
-                                    'write_narrow', str(pack_size),
-                                    'fsm']),
-                  self.clk, self.rst, as_module=self.fsm_as_module)
-        self.write_narrow_fsms[pack_size] = fsm
-
-        self.write_ops.append(op_id)
-
-        cur_global_addr = self.m.Reg('_'.join(['', self.name,
-                                               'write_narrow', str(pack_size),
-                                               'cur_global_addr']),
-                                     self.addrwidth, initval=0)
-        cur_size = self.m.Reg('_'.join(['', self.name,
-                                        'write_narrow', str(pack_size),
-                                        'cur_size']),
-                              self.addrwidth + 1, initval=0)
-        rest_size = self.m.Reg('_'.join(['', self.name,
-                                         'write_narrow', str(pack_size),
-                                         'rest_size']),
-                               self.addrwidth + 1, initval=0)
-        max_burstlen = 2 ** self.burst_size_width
-
-        # state 0
-        cond = vtypes.Ands(self.write_start, self.write_op_sel == op_id)
-        data, last, done = ram_method(
-            port, self.write_local_addr, self.write_size,
-            stride=self.write_local_stride, cond=cond, signed=False)
-
-        if self.num_data_delay > 0:
-            for _ in range(self.num_data_delay):
-                data = self.df._Delay(data)
-                last = self.df._Delay(last)
-
-        if not self.use_global_base_addr:
-            gaddr = self.write_global_addr
-        else:
-            gaddr = self.write_global_addr + self.global_base_addr
-
-        fsm.If(self.write_start)(
-            cur_global_addr(self.mask_addr(gaddr)),
-            rest_size(dma_size)
-        )
-        fsm.If(cond).goto_next()
-
-        # state 1
-        check_state = fsm.current
-        self._check_4KB_boundary(fsm, max_burstlen,
-                                 cur_global_addr, cur_size, rest_size)
-
-        # state 2
-        ack, counter = self.write_request_counter(cur_global_addr, cur_size, cond=fsm)
-        fsm.If(ack).goto_next()
-
-        # state 3
-        wdata = self.m.Reg('_'.join(['', self.name,
-                                     'write_narrow', str(pack_size),
-                                     'wdata']),
-                           ram_datawidth, initval=0)
-        self.write_narrow_wdatas[pack_size] = wdata
-        wvalid = self.m.Reg('_'.join(['', self.name,
-                                      'write_narrow', str(pack_size),
-                                      'wvalid']),
-                            initval=0)
-        self.write_narrow_wvalids[pack_size] = wvalid
-        wready = self.m.Wire('_'.join(['', self.name,
-                                       'write_narrow', str(pack_size),
-                                       'wready']))
-        self.write_narrow_wreadys[pack_size] = wready
-        pack_count = self.m.Reg('_'.join(['', self.name,
-                                          'write_narrow', str(pack_size),
-                                          'pack_count']),
-                                int(math.ceil(math.log(pack_size, 2))), initval=0)
-        self.write_narrow_pack_counts[pack_size] = pack_count
-
-        ack = vtypes.Ors(wready, vtypes.Not(wvalid))
-        cond = vtypes.Ands(fsm.here, ack, pack_count == 0,
-                           self.write_op_sel == op_id)
-        rdata, rvalid = data.read(cond=cond)
-
-        stay_cond = self.write_op_sel == op_id
-
-        self.seq.If(ack)(
-            wvalid(0)
-        )
-        self.seq.If(rvalid, stay_cond)(
-            wdata(rdata),
-            wvalid(1),
-            pack_count.inc()
-        )
-        self.seq.If(ack, pack_count > 0, stay_cond)(
-            wdata(wdata >> self.datawidth),
-            wvalid(1),
-            pack_count.inc()
-        )
-        self.seq.If(ack, pack_count == pack_size - 1, stay_cond)(
-            wdata(wdata >> self.datawidth),
-            wvalid(1),
-            pack_count(0)
-        )
-
-        data = self.df.Variable(wdata, wvalid, wready,
-                                width=self.datawidth, signed=False)
-
-        done = self.write_dataflow(data, counter, cond=fsm)
-
-        fsm.If(done)(
-            cur_global_addr.add(optimize(cur_size * (self.datawidth // 8)))
-        )
-        fsm.If(done, rest_size > 0).goto(check_state)
-        fsm.If(done, rest_size == 0).goto_next()
-
-        # state 4
-        set_idle = self._set_flag(fsm)
-        self.seq.If(set_idle)(
-            self.write_idle(1)
-        )
-
-        fsm.goto_init()
-
-    def _synthesize_write_fsm_wide(self, ram, port, ram_method, ram_datawidth):
-        """ axi.datawidth > ram.datawidth """
-
-        if self.datawidth % ram_datawidth != 0:
-            raise ValueError(
-                'axi.datawidth must be multiple number of ram_datawidth')
-
-        pack_size = self.datawidth // ram_datawidth
-        shamt = int(math.log(pack_size, 2))
-        res = vtypes.Mux(
-            vtypes.And(self.write_size, 2 ** shamt - 1) > 0, 1, 0)
-        dma_size = (self.write_size >> shamt) + res
-
-        actual_write_size = dma_size << shamt
-
-        op_id = self._get_write_op_id(ram, port, ram_method)
-        port = vtypes.to_int(port)
-
-        if op_id in self.write_ops:
-            """ already synthesized op """
-            return
-
-        if pack_size in self.write_wide_fsms:
-            """ new op """
-            self.write_ops.append(op_id)
-
-            fsm = self.write_wide_fsms[pack_size]
-            wdata = self.write_wide_wdatas[pack_size]
-            wvalid = self.write_wide_wvalids[pack_size]
-            wready = self.write_wide_wreadys[pack_size]
-            pack_count = self.write_wide_pack_counts[pack_size]
-
-            # state 0
-            fsm.set_index(0)
-            cond = vtypes.Ands(self.write_start, self.write_op_sel == op_id)
-            data, last, done = ram_method(
-                port, self.write_local_addr, actual_write_size,
-                stride=self.write_local_stride, cond=cond, signed=False)
-
-            if self.num_data_delay > 0:
-                for _ in range(self.num_data_delay):
-                    data = self.df._Delay(data)
-                    last = self.df._Delay(last)
-
-            fsm.If(cond).goto_next()
-
-            # state 3
-            fsm.set_index(3)
-            ack = vtypes.Ors(wready, vtypes.Not(wvalid))
-            cond = vtypes.Ands(fsm.here, ack, self.write_op_sel == op_id)
-            rdata, rvalid = data.read(cond=cond)
-
-            self.seq.If(rvalid)(
-                wdata(vtypes.Cat(rdata, wdata[ram_datawidth:self.datawidth])),
-                wvalid(0),
-                pack_count.inc()
-            )
-            self.seq.If(rvalid, pack_count == pack_size - 1)(
-                wdata(vtypes.Cat(rdata, wdata[ram_datawidth:self.datawidth])),
-                wvalid(1),
-                pack_count(0)
-            )
-
-            return
-
-        """ new op and fsm """
-        fsm = FSM(self.m, '_'.join(['', self.name,
-                                    'write_wide', str(pack_size),
-                                    'fsm']),
-                  self.clk, self.rst, as_module=self.fsm_as_module)
-        self.write_wide_fsms[pack_size] = fsm
-
-        self.write_ops.append(op_id)
-
-        cur_global_addr = self.m.Reg('_'.join(['', self.name,
-                                               'write_wide', str(pack_size),
-                                               'cur_global_addr']),
-                                     self.addrwidth, initval=0)
-        cur_size = self.m.Reg('_'.join(['', self.name,
-                                        'write_wide', str(pack_size),
-                                        'cur_size']),
-                              self.addrwidth + 1, initval=0)
-        rest_size = self.m.Reg('_'.join(['', self.name,
-                                         'write_wide', str(pack_size),
-                                         'rest_size']),
-                               self.addrwidth + 1, initval=0)
-        max_burstlen = 2 ** self.burst_size_width
-
-        # state 0
-        cond = vtypes.Ands(self.write_start, self.write_op_sel == op_id)
-        data, last, done = ram_method(
-            port, self.write_local_addr, actual_write_size,
-            stride=self.write_local_stride, cond=cond, signed=False)
-
-        if self.num_data_delay > 0:
-            for _ in range(self.num_data_delay):
-                data = self.df._Delay(data)
-                last = self.df._Delay(last)
-
-        if not self.use_global_base_addr:
-            gaddr = self.write_global_addr
-        else:
-            gaddr = self.write_global_addr + self.global_base_addr
-
-        fsm.If(self.write_start)(
-            cur_global_addr(self.mask_addr(gaddr)),
-            rest_size(dma_size)
-        )
-        fsm.If(cond).goto_next()
-
-        # state 1
-        check_state = fsm.current
-        self._check_4KB_boundary(fsm, max_burstlen,
-                                 cur_global_addr, cur_size, rest_size)
-
-        # state 2
-        ack, counter = self.write_request_counter(cur_global_addr, cur_size, cond=fsm)
-        fsm.If(ack).goto_next()
-
-        # state 3
-        wdata = self.m.Reg('_'.join(['', self.name,
-                                     'write_wide', str(pack_size),
-                                     'wdata']),
-                           self.datawidth, initval=0)
-        self.write_wide_wdatas[pack_size] = wdata
-        wvalid = self.m.Reg('_'.join(['', self.name,
-                                      'write_wide', str(pack_size),
-                                      'wvalid']),
-                            initval=0)
-        self.write_wide_wvalids[pack_size] = wvalid
-        wready = self.m.Wire('_'.join(['', self.name,
-                                       'write_wide', str(pack_size),
-                                       'wready']))
-        self.write_wide_wreadys[pack_size] = wready
-        pack_count = self.m.Reg('_'.join(['', self.name,
-                                          'write_wide', str(pack_size),
-                                          'pack_count']),
-                                int(math.ceil(math.log(pack_size, 2))), initval=0)
-        self.write_wide_pack_counts[pack_size] = pack_count
-
-        ack = vtypes.Ors(wready, vtypes.Not(wvalid))
-        cond = vtypes.Ands(fsm.here, ack, self.write_op_sel == op_id)
-        rdata, rvalid = data.read(cond=cond)
-
-        self.seq.If(ack)(
-            wvalid(0)
-        )
-        self.seq.If(rvalid)(
-            wdata(vtypes.Cat(rdata, wdata[ram_datawidth:self.datawidth])),
-            wvalid(0),
-            pack_count.inc()
-        )
-        self.seq.If(rvalid, pack_count == pack_size - 1)(
-            wdata(vtypes.Cat(rdata, wdata[ram_datawidth:self.datawidth])),
-            wvalid(1),
-            pack_count(0)
-        )
-
-        data = self.df.Variable(wdata, wvalid, wready,
-                                width=self.datawidth, signed=False)
-
-        done = self.write_dataflow(data, counter, cond=fsm)
-
-        fsm.If(done)(
-            cur_global_addr.add(optimize(cur_size * (self.datawidth // 8)))
-        )
-        fsm.If(done, rest_size > 0).goto(check_state)
-        fsm.If(done, rest_size == 0).goto_next()
-
-        # state 4
-        set_idle = self._set_flag(fsm)
-        self.seq.If(set_idle)(
-            self.write_idle(1)
-        )
-
-        fsm.goto_init()
-
-    def _set_flag(self, fsm, prefix='axim_flag'):
-        flag = self.m.TmpReg(initval=0, prefix=prefix)
-        fsm(
-            flag(1)
-        )
-        fsm.Delay(1)(
-            flag(0)
-        )
-        fsm.goto_next()
-        return flag
-
-    def _get_read_op_id(self, ram, port, ram_method):
-
-        ram_id = ram._id()
-        port = vtypes.to_int(port)
-        ram_method_name = (ram_method.func.__name__
-                           if isinstance(ram_method, functools.partial) else
-                           ram_method.__name__)
-        op = (ram_id, port, ram_method_name)
-
-        if op in self.read_op_id_map:
-            op_id = self.read_op_id_map[op]
-        else:
-            op_id = self.read_op_id_count
-            self.read_op_id_count += 1
-            self.read_op_id_map[op] = op_id
-
-        return op_id
-
-    def _get_op_write_dataflow(self, ram_datawidth):
-        if self.datawidth == ram_datawidth:
-            wdata = self.m.TmpReg(ram_datawidth, initval=0, prefix='_wdata')
-            wvalid = self.m.TmpReg(initval=0, prefix='_wvalid')
-            w = self.df.Variable(wdata, wvalid,
-                                 width=ram_datawidth, signed=False)
-            if self.num_data_delay > 0:
-                for _ in range(self.num_data_delay):
-                    w = self.df._Delay(w)
-
-            return (wdata, wvalid, w)
-
-        if self.datawidth < ram_datawidth:
-            wdata = self.m.TmpReg(ram_datawidth, initval=0, prefix='_wdata')
-            wvalid = self.m.TmpReg(initval=0, prefix='_wvalid')
-            w = self.df.Variable(wdata, wvalid,
-                                 width=ram_datawidth, signed=False)
-            if self.num_data_delay > 0:
-                for _ in range(self.num_data_delay):
-                    w = self.df._Delay(w)
-
-            return (wdata, wvalid, w)
-
-        wdata = self.m.TmpReg(self.datawidth, initval=0, prefix='_wdata')
-        wdata_ram = self.m.TmpWire(ram_datawidth, prefix='_wdata_ram')
-        wdata_ram.assign(wdata)
-        wvalid = self.m.TmpReg(initval=0, prefix='_wvalid')
-        w = self.df.Variable(wdata_ram, wvalid,
-                             width=ram_datawidth, signed=False)
-        if self.num_data_delay > 0:
-            for _ in range(self.num_data_delay):
-                w = self.df._Delay(w)
-
-        return (wdata, wvalid, w)
-
-    def _get_write_op_id(self, ram, port, ram_method):
-
-        ram_id = ram._id()
-        port = vtypes.to_int(port)
-        ram_method_name = (ram_method.func.__name__
-                           if isinstance(ram_method, functools.partial) else
-                           ram_method.__name__)
-        op = (ram_id, port, ram_method_name)
-
-        if op in self.write_op_id_map:
-            op_id = self.write_op_id_map[op]
-        else:
-            op_id = self.write_op_id_count
-            self.write_op_id_count += 1
-            self.write_op_id_map[op] = op_id
-
-        return op_id
-
-    def _check_4KB_boundary(self, fsm, max_burstlen,
-                            req_global_addr, req_size, rest_size):
-        fsm.If(rest_size <= max_burstlen,
-               self.check_boundary(req_global_addr, rest_size))(
-            req_size(self.rest_boundary(req_global_addr)),
-            rest_size(
-                rest_size - self.rest_boundary(req_global_addr))
-        ).Elif(rest_size <= max_burstlen)(
-            req_size(rest_size),
-            rest_size(0)
-        ).Elif(self.check_boundary(req_global_addr, max_burstlen))(
-            req_size(self.rest_boundary(req_global_addr)),
-            rest_size(
-                rest_size - self.rest_boundary(req_global_addr))
-        ).Else(
-            req_size(max_burstlen),
-            rest_size(rest_size - max_burstlen)
-        )
-        fsm.goto_next()
-
-
-class AXIMVerify(AXIM):
-    __intrinsics__ = ('read_delayed', 'write_delayed') + AXIM.__intrinsics__
-
-    def read_delayed(self, fsm, global_addr, delay):
-        if self.use_global_base_addr:
-            global_addr = self.global_base_addr + global_addr
-
-        ack, counter = self.read_request_counter(global_addr, length=1, cond=fsm)
-        delay_count = self.m.TmpReg(self.addrwidth, initval=0, prefix='delay_count')
-        fsm(
-            delay_count(delay)
-        )
-        fsm.If(ack).goto_next()
-
-        fsm(
-            delay_count.dec()
-        )
-        fsm.If(delay_count == 0).goto_next()
-
-        ret = self.read_data(counter, cond=fsm)
-        if len(ret) == 3:
-            data, valid, last = ret
-        else:
-            data, valid = ret
-
-        rdata = self.m.TmpReg(self.datawidth, initval=0,
-                              signed=True, prefix='axim_rdata')
-        fsm.If(valid)(rdata(data))
-        fsm.Then().goto_next()
-
-        return rdata
-
-    def write_delayed(self, fsm, global_addr, value, delay):
-        if self.use_global_base_addr:
-            global_addr = self.global_base_addr + global_addr
-
-        ack, counter = self.write_request_counter(global_addr, length=1, cond=fsm)
-        delay_count = self.m.TmpReg(self.addrwidth, initval=0, prefix='delay_count')
-        fsm(
-            delay_count(delay)
-        )
-        fsm.If(ack).goto_next()
-
-        fsm(
-            delay_count.dec()
-        )
-        fsm.If(delay_count == 0).goto_next()
-
-        ret = self.write_data(value, counter, cond=fsm)
-        if isinstance(ret, (tuple)):
-            ack, last = ret
-        else:
-            ack, last = ret, None
-
-        fsm.If(ack).goto_next()
-
-
-class AXIMLite(axi.AxiLiteMaster, _MutexFunction):
-    """ AXI-Lite Master Interface """
-
-    __intrinsics__ = ('read', 'write',
-                      'set_global_base_addr',) + _MutexFunction.__intrinsics__
-
-    burstlen = 256
-
-    def __init__(self, m, name, clk, rst, datawidth=32, addrwidth=32,
-                 waddr_cache_mode=axi.AxCACHE_NONCOHERENT, raddr_cache_mode=axi.AxCACHE_NONCOHERENT,
-                 waddr_prot_mode=axi.AxPROT_NONCOHERENT, raddr_prot_mode=axi.AxPROT_NONCOHERENT,
-                 noio=False,
-                 use_global_base_addr=False,
-                 fsm_as_module=False):
-
-        axi.AxiLiteMaster.__init__(self, m, name, clk, rst, datawidth, addrwidth,
-                                   waddr_cache_mode, raddr_cache_mode,
-                                   waddr_prot_mode, raddr_prot_mode,
-                                   noio)
-
-        self.use_global_base_addr = use_global_base_addr
-        self.fsm_as_module = fsm_as_module
-
-        self.mutex = None
-
-    def read(self, fsm, global_addr):
-        if self.use_global_base_addr:
-            global_addr = self.global_base_addr + global_addr
-
-        ack = self.read_request(global_addr, length=1, cond=fsm)
-        fsm.If(ack).goto_next()
-
-        ret = self.read_data(cond=fsm)
-        if len(ret) == 3:
-            data, valid, last = ret
-        else:
-            data, valid = ret
-
-        rdata = self.m.TmpReg(self.datawidth, initval=0,
-                              signed=True, prefix='axim_rdata')
-        fsm.If(valid)(rdata(data))
-        fsm.Then().goto_next()
-
-        return rdata
-
-    def write(self, fsm, global_addr, value):
-        if self.use_global_base_addr:
-            global_addr = self.global_base_addr + global_addr
-
-        ack = self.write_request(global_addr, length=1, cond=fsm)
-        fsm.If(ack).goto_next()
-
-        ret = self.write_data(value, cond=fsm)
-        if isinstance(ret, (tuple)):
-            ack, last = ret
-        else:
-            ack, last = ret, None
-
-        fsm.If(ack).goto_next()
-
-    def set_global_base_addr(self, fsm, addr):
-
-        if not self.use_global_base_addr:
-            raise ValueError("global_base_addr is disabled.")
-
-        flag = self._set_flag(fsm)
-        self.seq.If(flag)(
-            self.global_base_addr(addr)
-        )
-
-
-class AXIMLiteVerify(AXIMLite):
-    __intrinsics__ = ('read_delayed', 'write_delayed') + AXIMLite.__intrinsics__
-
-    def read_delayed(self, fsm, global_addr, delay):
-        if self.use_global_base_addr:
-            global_addr = self.global_base_addr + global_addr
-
-        ack = self.read_request(global_addr, length=1, cond=fsm)
-        delay_count = self.m.TmpReg(self.addrwidth, initval=0, prefix='delay_count')
-        fsm(
-            delay_count(delay)
-        )
-        fsm.If(ack).goto_next()
-
-        fsm(
-            delay_count.dec()
-        )
-        fsm.If(delay_count == 0).goto_next()
-
-        ret = self.read_data(cond=fsm)
-        if len(ret) == 3:
-            data, valid, last = ret
-        else:
-            data, valid = ret
-
-        rdata = self.m.TmpReg(self.datawidth, initval=0,
-                              signed=True, prefix='axim_rdata')
-        fsm.If(valid)(rdata(data))
-        fsm.Then().goto_next()
-
-        return rdata
-
-    def write_delayed(self, fsm, global_addr, value, delay):
-        if self.use_global_base_addr:
-            global_addr = self.global_base_addr + global_addr
-
-        ack = self.write_request(global_addr, length=1, cond=fsm)
-        delay_count = self.m.TmpReg(self.addrwidth, initval=0, prefix='delay_count')
-        fsm(
-            delay_count(delay)
-        )
-        fsm.If(ack).goto_next()
-
-        fsm(
-            delay_count.dec()
-        )
-        fsm.If(delay_count == 0).goto_next()
-
-        ret = self.write_data(value, cond=fsm)
-        if isinstance(ret, (tuple)):
-            ack, last = ret
-        else:
-            ack, last = ret, None
-
-        fsm.If(ack).goto_next()
-
-
-class AXIS(axi.AxiSlave, _MutexFunction):
-    __intrinsics__ = _MutexFunction.__intrinsics__
-
-    def __init__(self, m, name, clk, rst, datawidth=32, addrwidth=32,
-                 waddr_id_width=0, wdata_id_width=0, wresp_id_width=0,
-                 raddr_id_width=0, rdata_id_width=0,
-                 waddr_user_width=2, wdata_user_width=0, wresp_user_width=0,
-                 raddr_user_width=2, rdata_user_width=0,
-                 wresp_user_mode=axi.xUSER_DEFAULT,
-                 rdata_user_mode=axi.xUSER_DEFAULT,
-                 noio=False):
-
-        axi.AxiSlave.__init__(self, m, name, clk, rst, datawidth, addrwidth,
-                              waddr_id_width, wdata_id_width, wresp_id_width,
-                              raddr_id_width, rdata_id_width,
-                              waddr_user_width, wdata_user_width, wresp_user_width,
-                              raddr_user_width, rdata_user_width,
-                              wresp_user_mode,
-                              rdata_user_mode,
-                              noio)
-        self.mutex = None
-
-
-class AXISLite(axi.AxiLiteSlave, _MutexFunction):
-    def __init__(self, m, name, clk, rst, datawidth=32, addrwidth=32,
-                 noio=False):
-
-        axi.AxiLiteSlave.__init__(self, m, name, clk, rst, datawidth, addrwidth,
-                                  noio)
-        self.mutex = None
-
-
-class AXISRegister(AXIS):
-    __intrinsics__ = ('read', 'write', 'write_flag', 'wait',
-                      'wait_flag') + _MutexFunction.__intrinsics__
-
-    def __init__(self, m, name, clk, rst, datawidth=32, addrwidth=32,
-                 waddr_id_width=0, wdata_id_width=0, wresp_id_width=0,
-                 raddr_id_width=0, rdata_id_width=0,
-                 waddr_user_width=2, wdata_user_width=0, wresp_user_width=0,
-                 raddr_user_width=2, rdata_user_width=0,
-                 wresp_user_mode=axi.xUSER_DEFAULT,
-                 rdata_user_mode=axi.xUSER_DEFAULT,
-                 noio=False, length=4, fsm_as_module=False):
-
-        AXIS.__init__(self, m, name, clk, rst, datawidth, addrwidth,
-                      waddr_id_width, wdata_id_width, wresp_id_width,
-                      raddr_id_width, rdata_id_width,
-                      waddr_user_width, wdata_user_width, wresp_user_width,
-                      raddr_user_width, rdata_user_width,
-                      wresp_user_mode,
-                      rdata_user_mode,
-                      noio)
-
-        self.fsm_as_module = fsm_as_module
-
-        if not isinstance(length, int):
-            raise TypeError("length must be 'int', not '%s'" %
-                            str(type(length)))
-
-        self.register = [self.m.Reg('_'.join(['', self.name, 'register', '%d' % i]),
-                                    width=self.datawidth, initval=0, signed=True)
-                         for i in range(length)]
-        self.flag = [self.m.Reg('_'.join(['', self.name, 'flag', '%d' % i]), initval=0)
-                     for i in range(length)]
-        self.resetval = [self.m.Reg('_'.join(['', self.name, 'resetval', '%d' % i]),
-                                    width=self.datawidth, initval=0, signed=True)
-                         for i in range(length)]
-        self.length = length
-        self.maskwidth = self.m.Localparam('_'.join(['', self.name, 'maskwidth']),
-                                           util.log2(length))
-        self.mask = self.m.Localparam('_'.join(['', self.name, 'mask']),
-                                      vtypes.Repeat(vtypes.Int(1, 1), self.maskwidth))
-        self.shift = self.m.Localparam('_'.join(['', self.name, 'shift']),
-                                       util.log2(self.datawidth // 8))
-
-        self._set_register_full_fsm()
-
-    def _set_register_full_fsm(self):
-        fsm = FSM(self.m, '_'.join(['', self.name, 'register_fsm']),
-                  self.clk, self.rst, as_module=self.fsm_as_module)
-
-        # request
-        addr, counter, readvalid, writevalid = self.pull_request_counter(cond=fsm)
-
-        maskaddr = self.m.TmpReg(self.maskwidth)
-        fsm.If(vtypes.Ors(readvalid, writevalid))(
-            maskaddr((addr >> self.shift) & self.mask),
-        )
-
-        init_state = fsm.current
-
-        # read
-        read_state = fsm.current + 1
-        fsm.If(readvalid).goto_from(init_state, read_state)
-        fsm.set_index(read_state)
-
-        rdata = self.m.TmpWire(self.datawidth, signed=True)
-        pat = [(maskaddr == i, r) for i, r in enumerate(self.register)]
-        pat.append((None, vtypes.IntX()))
-        rval = vtypes.PatternMux(pat)
-        rdata.assign(rval)
-
-        flag = self.m.TmpWire()
-        pat = [(maskaddr == i, r) for i, r in enumerate(self.flag)]
-        pat.append((None, vtypes.IntX()))
-        rval = vtypes.PatternMux(pat)
-        flag.assign(rval)
-
-        resetval = self.m.TmpWire(self.datawidth, signed=True)
-        pat = [(maskaddr == i, r) for i, r in enumerate(self.resetval)]
-        pat.append((None, vtypes.IntX()))
-        rval = vtypes.PatternMux(pat)
-        resetval.assign(rval)
-
-        ack, valid, last = self.push_read_data(rdata, counter, cond=fsm)
-
-        # flag reset
-        state_cond = fsm.state == fsm.current
-        for i, r in enumerate(self.register):
-            self.seq.If(state_cond, ack, flag, maskaddr == i)(
-                self.register[i](resetval),
-                self.flag[i](0)
-            )
-
-        fsm.If(ack)(
-            maskaddr.inc()
-        )
-        fsm.If(valid, last).goto_init()
-
-        # write
-        write_state = fsm.current + 1
-        fsm.If(writevalid).goto_from(init_state, write_state)
-        fsm.set_index(write_state)
-
-        data, mask, valid, last = self.pull_write_data(counter, cond=fsm)
-
-        state_cond = fsm.state == fsm.current
-        for i, r in enumerate(self.register):
-            self.seq.If(state_cond, valid, maskaddr == i)(
-                self.register[i](data)
-            )
-
-        fsm.If(valid)(
-            maskaddr.inc()
-        )
-        fsm.If(valid, last).goto_init()
-
-    def read(self, fsm, addr):
-        if isinstance(addr, int):
-            rval = self.register[addr]
-        elif isinstance(addr, vtypes.Int):
-            rval = self.register[addr.value]
-        else:
-            pat = [(addr == i, r) for i, r in enumerate(self.register)]
-            pat.append((None, vtypes.IntX()))
-            rval = vtypes.PatternMux(pat)
-        return rval
-
-    def write(self, fsm, addr, value):
-        state_cond = fsm.state == fsm.current
-        for i, r in enumerate(self.register):
-            self.seq.If(state_cond, addr == i)(
-                self.register[i](value),
-                self.flag[i](0)
-            )
-        fsm.goto_next()
-
-    def write_flag(self, fsm, addr, value, resetvalue=0):
-        state_cond = fsm.state == fsm.current
-        for i, r in enumerate(self.register):
-            self.seq.If(state_cond, addr == i)(
-                self.register[i](value),
-                self.flag[i](1),
-                self.resetval[i](resetvalue)
-            )
-        fsm.goto_next()
-
-    def wait(self, fsm, addr, value, polarity=True):
-        if isinstance(addr, int):
-            rval = self.register[addr]
-        elif isinstance(addr, vtypes.Int):
-            rval = self.register[addr.value]
-        else:
-            pat = [(addr == i, r) for i, r in enumerate(self.register)]
-            pat.append((None, vtypes.IntX()))
-            rval = vtypes.PatternMux(pat)
-
-        if polarity:
-            wait_cond = (rval == value)
-        else:
-            wait_cond = (rval != value)
-
-        fsm.If(wait_cond).goto_next()
-
-    def wait_flag(self, fsm, addr, value, resetvalue=0, polarity=True):
-        if isinstance(addr, int):
-            rval = self.register[addr]
-        elif isinstance(addr, vtypes.Int):
-            rval = self.register[addr.value]
-        else:
-            pat = [(addr == i, r) for i, r in enumerate(self.register)]
-            pat.append((None, vtypes.IntX()))
-            rval = vtypes.PatternMux(pat)
-
-        if polarity:
-            wait_cond = (rval == value)
-        else:
-            wait_cond = (rval != value)
-
-        state_cond = fsm.state == fsm.current
-
-        # flag reset
-        for i, r in enumerate(self.register):
-            self.seq.If(wait_cond, state_cond, addr == i)(
-                self.register[i](resetvalue)
-            )
-
-        fsm.If(wait_cond).goto_next()
-
-
-class AXISLiteRegister(AXISLite):
-    __intrinsics__ = ('read', 'write', 'write_flag', 'wait',
-                      'wait_flag') + _MutexFunction.__intrinsics__
-
-    def __init__(self, m, name, clk, rst, datawidth=32, addrwidth=32,
-                 noio=False, length=4, fsm_as_module=False):
-
-        AXISLite.__init__(self, m, name, clk, rst, datawidth, addrwidth,
-                          noio)
-
-        self.fsm_as_module = fsm_as_module
-
-        if not isinstance(length, int):
-            raise TypeError("length must be 'int', not '%s'" %
-                            str(type(length)))
-
-        self.register = [self.m.Reg('_'.join(['', self.name, 'register', '%d' % i]),
-                                    width=self.datawidth, initval=0, signed=True)
-                         for i in range(length)]
-        self.flag = [self.m.Reg('_'.join(['', self.name, 'flag', '%d' % i]), initval=0)
-                     for i in range(length)]
-        self.resetval = [self.m.Reg('_'.join(['', self.name, 'resetval', '%d' % i]),
-                                    width=self.datawidth, initval=0, signed=True)
-                         for i in range(length)]
-        self.length = length
-        self.maskwidth = self.m.Localparam('_'.join(['', self.name, 'maskwidth']),
-                                           util.log2(length))
-        self.mask = self.m.Localparam('_'.join(['', self.name, 'mask']),
-                                      vtypes.Repeat(vtypes.Int(1, 1), self.maskwidth))
-        self.shift = self.m.Localparam('_'.join(['', self.name, 'shift']),
-                                       util.log2(self.datawidth // 8))
-
-        self._set_register_lite_fsm()
-
-    def _set_register_lite_fsm(self):
-        fsm = FSM(self.m, '_'.join(['', self.name, 'register_fsm']),
-                  self.clk, self.rst, as_module=self.fsm_as_module)
-
-        # request
-        addr, readvalid, writevalid = self.pull_request(cond=fsm)
-
-        maskaddr = self.m.TmpReg(self.maskwidth)
-        fsm.If(vtypes.Ors(readvalid, writevalid))(
-            maskaddr((addr >> self.shift) & self.mask),
-        )
-
-        init_state = fsm.current
-
-        # read
-        read_state = fsm.current + 1
-        fsm.If(readvalid).goto_from(init_state, read_state)
-        fsm.set_index(read_state)
-
-        rdata = self.m.TmpWire(self.datawidth, signed=True)
-        pat = [(maskaddr == i, r) for i, r in enumerate(self.register)]
-        pat.append((None, vtypes.IntX()))
-        rval = vtypes.PatternMux(pat)
-        rdata.assign(rval)
-
-        flag = self.m.TmpWire()
-        pat = [(maskaddr == i, r) for i, r in enumerate(self.flag)]
-        pat.append((None, vtypes.IntX()))
-        rval = vtypes.PatternMux(pat)
-        flag.assign(rval)
-
-        resetval = self.m.TmpWire(self.datawidth, signed=True)
-        pat = [(maskaddr == i, r) for i, r in enumerate(self.resetval)]
-        pat.append((None, vtypes.IntX()))
-        rval = vtypes.PatternMux(pat)
-        resetval.assign(rval)
-
-        ack, valid = self.push_read_data(rdata, cond=fsm)
-
-        # flag reset
-        state_cond = fsm.state == fsm.current
-        for i, r in enumerate(self.register):
-            self.seq.If(state_cond, ack, flag, maskaddr == i)(
-                self.register[i](resetval),
-                self.flag[i](0)
-            )
-
-        fsm.If(valid).goto_init()
-        fsm.If(ack, vtypes.Not(valid)).goto_next()
-        fsm.If(valid).goto_init()
-
-        # write
-        write_state = fsm.current + 1
-        fsm.If(writevalid).goto_from(init_state, write_state)
-        fsm.set_index(write_state)
-
-        data, mask, valid = self.pull_write_data(cond=fsm)
-
-        state_cond = fsm.state == fsm.current
-        for i, r in enumerate(self.register):
-            self.seq.If(state_cond, valid, maskaddr == i)(
-                self.register[i](data)
-            )
-
-        fsm.If(valid).goto_init()
-
-    def read(self, fsm, addr):
-        if isinstance(addr, int):
-            rval = self.register[addr]
-        elif isinstance(addr, vtypes.Int):
-            rval = self.register[addr.value]
-        else:
-            pat = [(addr == i, r) for i, r in enumerate(self.register)]
-            pat.append((None, vtypes.IntX()))
-            rval = vtypes.PatternMux(pat)
-        return rval
-
-    def write(self, fsm, addr, value):
-        state_cond = fsm.state == fsm.current
-        for i, r in enumerate(self.register):
-            self.seq.If(state_cond, addr == i)(
-                self.register[i](value),
-                self.flag[i](0)
-            )
-        fsm.goto_next()
-
-    def write_flag(self, fsm, addr, value, resetvalue=0):
-        state_cond = fsm.state == fsm.current
-        for i, r in enumerate(self.register):
-            self.seq.If(state_cond, addr == i)(
-                self.register[i](value),
-                self.flag[i](1),
-                self.resetval[i](resetvalue)
-            )
-        fsm.goto_next()
-
-    def wait(self, fsm, addr, value, polarity=True):
-        if isinstance(addr, int):
-            rval = self.register[addr]
-        elif isinstance(addr, vtypes.Int):
-            rval = self.register[addr.value]
-        else:
-            pat = [(addr == i, r) for i, r in enumerate(self.register)]
-            pat.append((None, vtypes.IntX()))
-            rval = vtypes.PatternMux(pat)
-
-        if polarity:
-            wait_cond = (rval == value)
-        else:
-            wait_cond = (rval != value)
-
-        fsm.If(wait_cond).goto_next()
-
-    def wait_flag(self, fsm, addr, value, resetvalue=0, polarity=True):
-        if isinstance(addr, int):
-            rval = self.register[addr]
-        elif isinstance(addr, vtypes.Int):
-            rval = self.register[addr.value]
-        else:
-            pat = [(addr == i, r) for i, r in enumerate(self.register)]
-            pat.append((None, vtypes.IntX()))
-            rval = vtypes.PatternMux(pat)
-
-        if polarity:
-            wait_cond = (rval == value)
-        else:
-            wait_cond = (rval != value)
-
-        state_cond = fsm.state == fsm.current
-
-        # flag reset
-        for i, r in enumerate(self.register):
-            self.seq.If(wait_cond, state_cond, addr == i)(
-                self.register[i](resetvalue)
-            )
-
-        fsm.If(wait_cond).goto_next()
-
-
-class AXIStreamIn(axi.AxiStreamIn, _MutexFunction):
-    """ AXI Stream Interface for Input """
-
-    __intrinsics__ = ('read',
-                      'read_stream', 'read_stream_async',
-                      'wait_read_stream')
-
-    def __init__(self, m, name, clk, rst, datawidth=32, addrwidth=32,
-                 with_last=False,
-                 id_width=0, user_width=0, dest_width=0,
-                 noio=False,
-                 enable_async=False,
-                 num_cmd_delay=0, num_data_delay=0,
-                 op_sel_width=8, fsm_as_module=False):
-
-        axi.AxiStreamIn.__init__(self, m, name, clk, rst, datawidth,
-                                 with_last,
-                                 id_width, user_width, dest_width,
-                                 noio)
-
-        self.addrwidth = addrwidth
-
-        self.enable_async = enable_async
-        self.num_cmd_delay = num_cmd_delay
-        self.num_data_delay = num_data_delay
-        self.op_sel_width = op_sel_width
-        self.fsm_as_module = fsm_as_module
-
-        self.mutex = None
-
-        self.read_start = self.m.Reg('_'.join(['', self.name, 'read_start']),
-                                     initval=0)
-        self.read_op_sel = self.m.Reg('_'.join(['', self.name, 'read_op_sel']),
-                                      self.op_sel_width, initval=0)
-        self.read_local_addr = self.m.Reg('_'.join(['', self.name, 'read_local_addr']),
-                                          self.addrwidth, initval=0)
-        self.read_size = self.m.Reg('_'.join(['', self.name, 'read_size']),
-                                    self.addrwidth + 1, initval=0)
-        self.read_local_stride = self.m.Reg('_'.join(['', self.name, 'read_local_stride']),
-                                            self.addrwidth, initval=0)
-        self.read_idle = self.m.Reg(
-            '_'.join(['', self.name, 'read_idle']), initval=1)
-
-        self.seq(
-            self.read_start(0)
-        )
-
-        self.read_op_id_map = OrderedDict()
-        self.read_op_id_count = 1
-        self.read_reqs = OrderedDict()
-        self.read_ops = []
-
-        self.read_fsm = None
-        self.read_data_wire = None
-        self.read_valid_wire = None
-        self.read_rest_size = None
-
-        self.read_narrow_fsms = OrderedDict()  # key: pack_size
-        self.read_narrow_pack_counts = OrderedDict()  # key: pack_size
-        self.read_narrow_data_wires = OrderedDict()  # key: pack_size
-        self.read_narrow_valid_wires = OrderedDict()  # key: pack_size
-        self.read_narrow_rest_size_wires = OrderedDict()  # key: pack_size
-
-        self.read_wide_fsms = OrderedDict()  # key: pack_size
-        self.read_wide_pack_counts = OrderedDict()  # key: pack_size
-        self.read_wide_data_wires = OrderedDict()  # key: pack_size
-        self.read_wide_valid_wires = OrderedDict()  # key: pack_size
-        self.read_wide_rest_size_wires = OrderedDict()  # key: pack_size
-
-    def read(self, fsm):
-        data, last, _id, user, dest, valid = self.read_data(cond=fsm)
-
-        rdata = self.m.TmpReg(self.datawidth, initval=0,
-                              signed=True, prefix='axistreamin_rdata')
-
-        if last is not None:
-            rlast = self.m.TmpReg(1, initval=0,
-                                  signed=False, prefix='axistreamin_rlast')
-        else:
-            rlast = True
-
-        fsm.If(valid)(
-            rdata(data),
-            rlast(last) if last is not None else ()
-        )
-        fsm.Then().goto_next()
-
-        return rdata, rlast
-
-    def read_stream(self, fsm, ram, local_addr, size,
-                    local_stride=1, port=0, ram_method=None):
-
-        if self.enable_async:
-            self.wait_read_stream(fsm)
-
-        self._read_stream(fsm, ram, local_addr, size,
-                          local_stride, port, ram_method)
-
-        self.wait_read_stream(fsm)
-
-    def read_stream_async(self, fsm, ram, local_addr, size,
-                          local_stride=1, port=0, ram_method=None):
-
-        if not self.enable_async:
-            raise ValueError(
-                "Async mode is disabled. Set 'True' to AXIM.enable_async.")
-
-        self.wait_read_stream(fsm)
-
-        self._read_stream(fsm, ram, local_addr, size,
-                          local_stride, port, ram_method)
-
-    def wait_read_stream(self, fsm):
-
-        fsm.If(self.read_idle).goto_next()
-
-    def _read_stream(self, fsm, ram, local_addr, size,
-                     local_stride=1, port=0, ram_method=None):
-
-        if isinstance(ram, (tuple, list)):
-            ram = to_multibank_ram(ram)
-
-        if not isinstance(ram, (RAM, MultibankRAM)):
-            raise TypeError('RAM object is required.')
-
-        if ram_method is None:
-            ram_method = getattr(ram, 'write_dataflow')
-
-        start = self._set_flag(fsm)
-
-        for _ in range(self.num_cmd_delay + 1):
-            fsm.goto_next()
-
-        self._set_read_request(ram, port, ram_method, start,
-                               local_addr, size, local_stride)
-
-        self._synthesize_read_fsm(ram, port, ram_method)
-
-        fsm.goto_next()
-
-    def _set_read_request(self, ram, port, ram_method, start,
-                          local_addr, size, local_stride):
-
-        op_id = self._get_read_op_id(ram, port, ram_method)
-
-        if op_id in self.read_reqs:
-            (read_start, read_op_sel,
-             read_local_addr_in,
-             read_size_in, read_local_stride_in) = self.read_reqs[op_id]
-
-            self.seq.If(start)(
-                read_start(1),
-                read_op_sel(op_id),
-                read_local_addr_in(local_addr),
-                read_size_in(size),
-                read_local_stride_in(local_stride)
-            )
-
-            return
-
-        port = str(vtypes.to_int(port))
-
-        read_start = self.m.Reg(
-            '_'.join(['', self.name, ram.name, port, 'read_start']),
-            initval=0)
-        read_op_sel = self.m.Reg(
-            '_'.join(['', self.name, ram.name, port, 'read_op_sel']),
-            self.op_sel_width, initval=0)
-        read_local_addr = self.m.Reg(
-            '_'.join(['', self.name, ram.name, port, 'read_local_addr']),
-            self.addrwidth, initval=0)
-        read_size = self.m.Reg(
-            '_'.join(['', self.name, ram.name, port, 'read_size']),
-            self.addrwidth + 1, initval=0)
-        read_local_stride = self.m.Reg(
-            '_'.join(['', self.name, ram.name, port, 'read_local_stride']),
-            self.addrwidth, initval=0)
-
-        self.seq(
-            read_start(0)
-        )
-        self.seq.If(start)(
-            read_start(1),
-            read_op_sel(op_id),
-            read_local_addr(local_addr),
-            read_size(size),
-            read_local_stride(local_stride)
-        )
-
-        self.read_reqs[op_id] = (read_start, read_op_sel,
-                                 read_local_addr,
-                                 read_size, read_local_stride)
-
-        if self.num_cmd_delay > 0:
-            read_start = self.seq.Prev(read_start, self.num_cmd_delay)
-            read_op_sel = self.seq.Prev(read_op_sel, self.num_cmd_delay)
-            read_local_addr = self.seq.Prev(
-                read_local_addr, self.num_cmd_delay)
-            read_size = self.seq.Prev(read_size, self.num_cmd_delay)
-            read_local_stride = self.seq.Prev(
-                read_local_stride, self.num_cmd_delay)
-
-        self.seq.If(read_start)(
-            self.read_idle(0)
-        )
-
-        self.seq.If(read_start)(
-            self.read_start(1),
-            self.read_op_sel(read_op_sel),
-            self.read_local_addr(read_local_addr),
-            self.read_size(read_size),
-            self.read_local_stride(read_local_stride)
-        )
-
-    def _synthesize_read_fsm(self, ram, port, ram_method):
-
-        ram_method_name = (ram_method.func.__name__
-                           if isinstance(ram_method, functools.partial) else
-                           ram_method.__name__)
-        ram_datawidth = (ram.datawidth if ram_method is None else
-                         ram.orig_datawidth if 'bcast' in ram_method_name else
-                         ram.orig_datawidth if 'block' in ram_method_name else
-                         ram.datawidth)
-
-        if not isinstance(self.datawidth, int):
-            raise TypeError("axi.datawidth must be int, not '%s'" %
-                            str(type(self.datawidth)))
-
-        if not isinstance(ram_datawidth, int):
-            raise TypeError("ram_datawidth must be int, not '%s'" %
-                            str(type(ram_datawidth)))
-
-        if self.datawidth == ram_datawidth:
-            return self._synthesize_read_fsm_same(ram, port, ram_method, ram_datawidth)
-
-        if self.datawidth < ram_datawidth:
-            return self._synthesize_read_fsm_narrow(ram, port, ram_method, ram_datawidth)
-
-        return self._synthesize_read_fsm_wide(ram, port, ram_method, ram_datawidth)
-
-    def _synthesize_read_fsm_same(self, ram, port, ram_method, ram_datawidth):
-
-        op_id = self._get_read_op_id(ram, port, ram_method)
-        port = vtypes.to_int(port)
-
-        if op_id in self.read_ops:
-            """ already synthesized op """
-            return
-
-        if self.read_fsm is not None:
-            """ new op """
-            self.read_ops.append(op_id)
-
-            fsm = self.read_fsm
-            data = self.read_data_wire
-            valid = self.read_valid_wire
-            rest_size = self.read_rest_size
-
-            # state 0
-            fsm.set_index(0)
-            wdata, wvalid, w = self._get_op_write_dataflow(ram_datawidth)
-            cond = vtypes.Ands(self.read_start, self.read_op_sel == op_id)
-            ram_method(port, self.read_local_addr, w, self.read_size,
-                       stride=self.read_local_stride, cond=cond)
-
-            fsm.If(cond).goto_next()
-
-            # state 1
-            fsm.set_index(1)
-            valid_cond = vtypes.Ands(valid, self.read_op_sel == op_id)
-
-            fsm.Delay(1)(
-                wvalid(0)
-            )
-            fsm.If(valid_cond)(
-                wdata(data),
-                wvalid(1)
-            )
-            fsm.If(valid_cond)(
-                rest_size.dec()
-            )
-
-            return
-
-        """ new op and fsm """
-        fsm = FSM(self.m, '_'.join(['', self.name, 'read_fsm']),
-                  self.clk, self.rst, as_module=self.fsm_as_module)
-        self.read_fsm = fsm
-
-        self.read_ops.append(op_id)
-
-        rest_size = self.m.Reg('_'.join(['', self.name, 'read_rest_size']),
-                               self.addrwidth + 1, initval=0)
-        self.read_rest_size = rest_size
-
-        # state 0
-        wdata, wvalid, w = self._get_op_write_dataflow(ram_datawidth)
-        cond = vtypes.Ands(self.read_start, self.read_op_sel == op_id)
-        ram_method(port, self.read_local_addr, w, self.read_size,
-                   stride=self.read_local_stride, cond=cond)
-
-        fsm.If(self.read_start)(
-            rest_size(self.read_size)
-        )
-        fsm.If(cond).goto_next()
-
-        # state 1
-        data, last, _id, user, dest, valid = self.read_data(cond=fsm)
-        self.read_data_wire = data
-        self.read_valid_wire = valid
-
-        valid_cond = vtypes.Ands(valid, self.read_op_sel == op_id)
-
-        fsm.Delay(1)(
-            wvalid(0)
-        )
-        fsm.If(valid_cond)(
-            wdata(data),
-            wvalid(1),
-        )
-        fsm.If(valid_cond)(
-            rest_size.dec()
-        )
-
-        fsm.If(valid, rest_size <= 1).goto_next()
-
-        for _ in range(self.num_data_delay):
-            fsm.goto_next()
-
-        # state 2
-        set_idle = self._set_flag(fsm)
-        self.seq.If(set_idle)(
-            self.read_idle(1)
-        )
-
-        fsm.goto_init()
-
-    def _synthesize_read_fsm_narrow(self, ram, port, ram_method, ram_datawidth):
-        """ axi.datawidth < ram.datawidth """
-
-        if ram_datawidth % self.datawidth != 0:
-            raise ValueError(
-                'ram_datawidth must be multiple number of axi.datawidth')
-
-        pack_size = ram_datawidth // self.datawidth
-        dma_size = (self.read_size << int(math.log(pack_size, 2))
-                    if math.log(pack_size, 2) % 1.0 == 0.0 else
-                    self.read_size * pack_size)
-
-        op_id = self._get_read_op_id(ram, port, ram_method)
-        port = vtypes.to_int(port)
-
-        if op_id in self.read_ops:
-            """ already synthesized op """
-            return
-
-        if pack_size in self.read_narrow_fsms:
-            """ new op """
-            self.read_ops.append(op_id)
-
-            fsm = self.read_narrow_fsms[pack_size]
-            pack_count = self.read_narrow_pack_counts[pack_size]
-            data = self.read_narrow_data_wires[pack_size]
-            valid = self.read_narrow_valid_wires[pack_size]
-            rest_size = self.read_narrow_rest_size_wires[pack_size]
-
-            # state 0
-            fsm.set_index(0)
-            wdata, wvalid, w = self._get_op_write_dataflow(ram_datawidth)
-            cond = vtypes.Ands(self.read_start, self.read_op_sel == op_id)
-            ram_method(port, self.read_local_addr, w, self.read_size,
-                       stride=self.read_local_stride, cond=cond)
-
-            fsm.If(cond).goto_next()
-
-            # state 1
-            fsm.set_index(1)
-            valid_cond = vtypes.Ands(valid, self.read_op_sel == op_id)
-
-            fsm.Delay(1)(
-                wvalid(0)
-            )
-            fsm.If(valid_cond)(
-                wdata(vtypes.Cat(data, wdata[self.datawidth:ram_datawidth])),
-                wvalid(0),
-                pack_count.inc()
-            )
-            fsm.If(valid_cond, pack_count == pack_size - 1)(
-                wdata(vtypes.Cat(data, wdata[self.datawidth:ram_datawidth])),
-                wvalid(1),
-                pack_count(0)
-            )
-            fsm.If(valid_cond)(
-                rest_size.dec()
-            )
-
-            return
-
-        """ new op and fsm """
-        fsm = FSM(self.m, '_'.join(['', self.name,
-                                    'read_narrow', str(pack_size),
-                                    'fsm']),
-                  self.clk, self.rst, as_module=self.fsm_as_module)
-        self.read_narrow_fsms[pack_size] = fsm
-
-        self.read_ops.append(op_id)
-
-        rest_size = self.m.Reg('_'.join(['', self.name,
-                                         'read_narrow', str(pack_size),
-                                         'rest_size']),
-                               self.addrwidth + 1, initval=0)
-        self.read_narrow_rest_size_wires[pack_size] = rest_size
-
-        # state 0
-        wdata, wvalid, w = self._get_op_write_dataflow(ram_datawidth)
-        cond = vtypes.Ands(self.read_start, self.read_op_sel == op_id)
-        ram_method(port, self.read_local_addr, w, self.read_size,
-                   stride=self.read_local_stride, cond=cond)
-
-        fsm.If(self.read_start)(
-            rest_size(dma_size)
-        )
-        fsm.If(cond).goto_next()
-
-        # state 1
-        pack_count = self.m.Reg('_'.join(['', self.name,
-                                          'read_narrow', str(pack_size),
-                                          'pack_count']),
-                                int(math.ceil(math.log(pack_size, 2))), initval=0)
-        self.read_narrow_pack_counts[pack_size] = pack_count
-
-        data, last, _id, user, dest, valid = self.read_data(cond=fsm)
-        self.read_narrow_data_wires[pack_size] = data
-        self.read_narrow_valid_wires[pack_size] = valid
-
-        valid_cond = vtypes.Ands(valid, self.read_op_sel == op_id)
-
-        fsm.Delay(1)(
-            wvalid(0)
-        )
-        fsm.If(valid_cond)(
-            wdata(vtypes.Cat(data, wdata[self.datawidth:ram_datawidth])),
-            wvalid(0),
-            pack_count.inc()
-        )
-        fsm.If(valid_cond, pack_count == pack_size - 1)(
-            wdata(vtypes.Cat(data, wdata[self.datawidth:ram_datawidth])),
-            wvalid(1),
-            pack_count(0)
-        )
-        fsm.If(valid_cond)(
-            rest_size.dec()
-        )
-
-        fsm.If(valid, rest_size <= 1).goto_next()
-
-        for _ in range(self.num_data_delay):
-            fsm.goto_next()
-
-        # state 2
-        set_idle = self._set_flag(fsm)
-        self.seq.If(set_idle)(
-            self.read_idle(1)
-        )
-
-        fsm.goto_init()
-
-    def _synthesize_read_fsm_wide(self, ram, port, ram_method, ram_datawidth):
-        """ axi.datawidth > ram.datawidth """
-
-        if self.datawidth % ram_datawidth != 0:
-            raise ValueError(
-                'axi.datawidth must be multiple number of ram_datawidth')
-
-        pack_size = self.datawidth // ram_datawidth
-        shamt = int(math.log(pack_size, 2))
-        res = vtypes.Mux(
-            vtypes.And(self.read_size, 2 ** shamt - 1) > 0, 1, 0)
-        dma_size = (self.read_size >> shamt) + res
-
-        actual_read_size = dma_size << shamt
-
-        op_id = self._get_read_op_id(ram, port, ram_method)
-        port = vtypes.to_int(port)
-
-        if op_id in self.read_ops:
-            """ already synthesized op """
-            return
-
-        if pack_size in self.read_wide_fsms:
-            """ new op """
-            self.read_ops.append(op_id)
-
-            fsm = self.read_wide_fsms[pack_size]
-            pack_count = self.read_wide_pack_counts[pack_size]
-            data = self.read_wide_data_wires[pack_size]
-            valid = self.read_wide_valid_wires[pack_size]
-            rest_size = self.read_wide_rest_size_wires[pack_size]
-
-            # state 0
-            fsm.set_index(0)
-            wdata, wvalid, w = self._get_op_write_dataflow(ram_datawidth)
-            cond = vtypes.Ands(self.read_start, self.read_op_sel == op_id)
-            ram_method(port, self.read_local_addr, w, actual_read_size,
-                       stride=self.read_local_stride, cond=cond)
-
-            fsm.If(cond).goto_next()
-
-            # state 1
-            fsm.set_index(1)
-            valid_cond = vtypes.Ands(valid, self.read_op_sel == op_id)
-            stay_cond = self.read_op_sel == op_id
-
-            fsm.Delay(1)(
-                wvalid(0)
-            )
-            fsm.If(pack_count == 0, valid_cond)(
-                wdata(data),
-                wvalid(1),
-                pack_count.inc()
-            )
-            fsm.If(pack_count > 0, stay_cond)(
-                wdata(wdata >> ram_datawidth),
-                wvalid(1),
-                pack_count.inc()
-            )
-            fsm.If(valid_cond)(
-                rest_size.dec()
-            )
-
-            return
-
-        """ new op and fsm """
-        fsm = FSM(self.m, '_'.join(['', self.name,
-                                    'read_wide', str(pack_size),
-                                    'fsm']),
-                  self.clk, self.rst, as_module=self.fsm_as_module)
-        self.read_wide_fsms[pack_size] = fsm
-
-        self.read_ops.append(op_id)
-
-        rest_size = self.m.Reg('_'.join(['', self.name,
-                                         'read_wide', str(pack_size),
-                                         'rest_size']),
-                               self.addrwidth + 1, initval=0)
-        self.read_wide_rest_size_wires[pack_size] = rest_size
-
-        # state 0
-        wdata, wvalid, w = self._get_op_write_dataflow(ram_datawidth)
-        cond = vtypes.Ands(self.read_start, self.read_op_sel == op_id)
-        ram_method(port, self.read_local_addr, w, actual_read_size,
-                   stride=self.read_local_stride, cond=cond)
-
-        fsm.If(self.read_start)(
-            rest_size(dma_size)
-        )
-        fsm.If(cond).goto_next()
-
-        # state 1
-        pack_count = self.m.Reg('_'.join(['', self.name,
-                                          'read_wide', str(pack_size),
-                                          'pack_count']),
-                                int(math.ceil(math.log(pack_size, 2))), initval=0)
-        self.read_wide_pack_counts[pack_size] = pack_count
-
-        cond = vtypes.Ands(fsm.here, pack_count == 0)
-        data, last, _id, user, dest, valid = self.read_data(cond=cond)
-        self.read_wide_data_wires[pack_size] = data
-        self.read_wide_valid_wires[pack_size] = valid
-
-        valid_cond = vtypes.Ands(valid, self.read_op_sel == op_id)
-        stay_cond = self.read_op_sel == op_id
-
-        wlast = self.m.Reg('_'.join(['', self.name,
-                                     'read_wide', str(pack_size),
-                                     'wlast']),
-                           initval=0)
-
-        fsm.Delay(1)(
-            wvalid(0)
-        )
-        fsm.If(pack_count == 0, valid_cond)(
-            wdata(data),
-            wvalid(1),
-            wlast(last),
-            pack_count.inc()
-        )
-        fsm.If(pack_count > 0, stay_cond)(
-            wdata(wdata >> ram_datawidth),
-            wvalid(1),
-            pack_count.inc()
-        )
-        fsm.If(pack_count == pack_size - 1)(
-            pack_count(0)
-        )
-
-        fsm.If(pack_count == 0, valid_cond)(
-            rest_size.dec()
-        )
-
-        fsm.If(pack_count == pack_size - 1, rest_size == 0).goto_next()
-
-        for _ in range(self.num_data_delay):
-            fsm.goto_next()
-
-        # state 2
-        set_idle = self._set_flag(fsm)
-        self.seq.If(set_idle)(
-            self.read_idle(1)
-        )
-
-        fsm.goto_init()
-
-    def _set_flag(self, fsm, prefix='axistreamin_flag'):
-        flag = self.m.TmpReg(initval=0, prefix=prefix)
-        fsm(
-            flag(1)
-        )
-        fsm.Delay(1)(
-            flag(0)
-        )
-        fsm.goto_next()
-        return flag
-
-    def _get_read_op_id(self, ram, port, ram_method):
-
-        ram_id = ram._id()
-        port = vtypes.to_int(port)
-        ram_method_name = (ram_method.func.__name__
-                           if isinstance(ram_method, functools.partial) else
-                           ram_method.__name__)
-        op = (ram_id, port, ram_method_name)
-
-        if op in self.read_op_id_map:
-            op_id = self.read_op_id_map[op]
-        else:
-            op_id = self.read_op_id_count
-            self.read_op_id_count += 1
-            self.read_op_id_map[op] = op_id
-
-        return op_id
-
-    def _get_op_write_dataflow(self, ram_datawidth):
-        if self.datawidth == ram_datawidth:
-            wdata = self.m.TmpReg(ram_datawidth, initval=0, prefix='_wdata')
-            wvalid = self.m.TmpReg(initval=0, prefix='_wvalid')
-            w = self.df.Variable(wdata, wvalid,
-                                 width=ram_datawidth, signed=False)
-            if self.num_data_delay > 0:
-                for _ in range(self.num_data_delay):
-                    w = self.df._Delay(w)
-
-            return (wdata, wvalid, w)
-
-        if self.datawidth < ram_datawidth:
-            wdata = self.m.TmpReg(ram_datawidth, initval=0, prefix='_wdata')
-            wvalid = self.m.TmpReg(initval=0, prefix='_wvalid')
-            w = self.df.Variable(wdata, wvalid,
-                                 width=ram_datawidth, signed=False)
-            if self.num_data_delay > 0:
-                for _ in range(self.num_data_delay):
-                    w = self.df._Delay(w)
-
-            return (wdata, wvalid, w)
-
-        wdata = self.m.TmpReg(self.datawidth, initval=0, prefix='_wdata')
-        wdata_ram = self.m.TmpWire(ram_datawidth, prefix='_wdata_ram')
-        wdata_ram.assign(wdata)
-        wvalid = self.m.TmpReg(initval=0, prefix='_wvalid')
-        w = self.df.Variable(wdata_ram, wvalid,
-                             width=ram_datawidth, signed=False)
-        if self.num_data_delay > 0:
-            for _ in range(self.num_data_delay):
-                w = self.df._Delay(w)
-
-        return (wdata, wvalid, w)
-
-
-class AXIStreamOut(axi.AxiStreamOut, _MutexFunction):
-    """ AXI Stream Interface for Output """
-
-    __intrinsics__ = ('write',
-                      'write_stream', 'write_stream_async',
-                      'wait_write_stream')
-
-    def __init__(self, m, name, clk, rst, datawidth=32, addrwidth=32,
-                 with_last=False,
-                 id_width=0, user_width=0, dest_width=0,
-                 noio=False,
-                 enable_async=False,
-                 num_cmd_delay=0, num_data_delay=0,
-                 op_sel_width=8, fsm_as_module=False):
-
-        axi.AxiStreamOut.__init__(self, m, name, clk, rst, datawidth,
-                                  with_last,
-                                  id_width, user_width, dest_width,
-                                  noio)
-
-        self.addrwidth = addrwidth
-
-        self.enable_async = enable_async
-        self.num_cmd_delay = num_cmd_delay
-        self.num_data_delay = num_data_delay
-        self.op_sel_width = op_sel_width
-        self.fsm_as_module = fsm_as_module
-
-        self.mutex = None
-
-        self.write_start = self.m.Reg('_'.join(['', self.name, 'write_start']),
-                                      initval=0)
-        self.write_op_sel = self.m.Reg('_'.join(['', self.name, 'write_op_sel']),
-                                       self.op_sel_width, initval=0)
-        self.write_local_addr = self.m.Reg('_'.join(['', self.name, 'write_local_addr']),
-                                           self.addrwidth, initval=0)
-        self.write_size = self.m.Reg('_'.join(['', self.name, 'write_size']),
-                                     self.addrwidth + 1, initval=0)
-        self.write_local_stride = self.m.Reg('_'.join(['', self.name, 'write_local_stride']),
-                                             self.addrwidth, initval=0)
-        self.write_idle = self.m.Reg(
-            '_'.join(['', self.name, 'write_idle']), initval=1)
-
-        self.seq(
-            self.write_start(0)
-        )
-
-        self.write_op_id_map = OrderedDict()
-        self.write_op_id_count = 1
-        self.write_reqs = OrderedDict()
-        self.write_ops = []
-
-        self.write_fsm = None
-        self.write_data_counter = None
-        self.write_data_done = self.m.Wire(
-            '_'.join(['', self.name, 'write_data_done']))
-
-        self.write_narrow_fsms = OrderedDict()  # key: pack_size
-        self.write_narrow_wdatas = OrderedDict()  # key: pack_size
-        self.write_narrow_wvalids = OrderedDict()  # key: pack_size
-        self.write_narrow_wreadys = OrderedDict()  # key: pack_size
-        self.write_narrow_wlasts = OrderedDict()  # key: pack_size
-        self.write_narrow_pack_counts = OrderedDict()  # key: pack_size
-
-        self.write_wide_fsms = OrderedDict()  # key: pack_size
-        self.write_wide_wdatas = OrderedDict()  # key: pack_size
-        self.write_wide_wvalids = OrderedDict()  # key: pack_size
-        self.write_wide_wreadys = OrderedDict()  # key: pack_size
-        self.write_wide_wlasts = OrderedDict()  # key: pack_size
-        self.write_wide_pack_counts = OrderedDict()  # key: pack_size
-
-    def write(self, fsm, value, last=False):
-        ack = self.write_data(value, last, cond=fsm)
-        fsm.If(ack).goto_next()
-
-    def write_stream(self, fsm, ram, local_addr, size,
-                     local_stride=1, port=0, ram_method=None):
-
-        if self.enable_async:
-            self.wait_write_stream(fsm)
-
-        self._write_stream(fsm, ram, local_addr, size,
-                           local_stride, port, ram_method)
-
-        self.wait_write_stream(fsm)
-
-    def write_stream_async(self, fsm, ram, local_addr, size,
-                           local_stride=1, port=0, ram_method=None):
-
-        if not self.enable_async:
-            raise ValueError(
-                "Async mode is disabled. Set 'True' to AXIM.enable_async.")
-
-        self.wait_write_stream(fsm)
-
-        self._write_stream(fsm, ram, local_addr, size,
-                           local_stride, port, ram_method)
-
-    def wait_write_stream(self, fsm):
-
-        fsm.If(self.write_idle).goto_next()
-
-    def _write_stream(self, fsm, ram, local_addr, size,
-                      local_stride=1, port=0, ram_method=None):
-
-        if isinstance(ram, (tuple, list)):
-            ram = to_multibank_ram(ram)
-
-        if not isinstance(ram, (RAM, MultibankRAM)):
-            raise TypeError('RAM object is required.')
-
-        if ram_method is None:
-            ram_method = getattr(ram, 'read_dataflow')
-
-        start = self._set_flag(fsm)
-
-        for _ in range(self.num_cmd_delay + 1):
-            fsm.goto_next()
-
-        self._set_write_request(ram, port, ram_method, start,
-                                local_addr, size, local_stride)
-
-        self._synthesize_write_fsm(ram, port, ram_method)
-
-        fsm.goto_next()
-
-    def _set_write_request(self, ram, port, ram_method, start,
-                           local_addr, size, local_stride):
-
-        op_id = self._get_write_op_id(ram, port, ram_method)
-
-        if op_id in self.write_reqs:
-            (write_start, write_op_sel,
-             write_local_addr_in,
-             write_size_in, write_local_stride_in) = self.write_reqs[op_id]
-
-            self.seq.If(start)(
-                write_start(1),
-                write_op_sel(op_id),
-                write_local_addr_in(local_addr),
-                write_size_in(size),
-                write_local_stride_in(local_stride)
-            )
-
-            return
-
-        port = str(vtypes.to_int(port))
-
-        write_start = self.m.Reg(
-            '_'.join(['', self.name, ram.name, port, 'write_start']),
-            initval=0)
-        write_op_sel = self.m.Reg(
-            '_'.join(['', self.name, ram.name, port, 'write_op_sel']),
-            self.op_sel_width, initval=0)
-        write_local_addr = self.m.Reg(
-            '_'.join(['', self.name, ram.name, port, 'write_local_addr']),
-            self.addrwidth, initval=0)
-        write_size = self.m.Reg(
-            '_'.join(['', self.name, ram.name, port, 'write_size']),
-            self.addrwidth + 1, initval=0)
-        write_local_stride = self.m.Reg(
-            '_'.join(['', self.name, ram.name, port, 'write_local_stride']),
-            self.addrwidth, initval=0)
-
-        self.seq(
-            write_start(0)
-        )
-        self.seq.If(start)(
-            write_start(1),
-            write_op_sel(op_id),
-            write_local_addr(local_addr),
-            write_size(size),
-            write_local_stride(local_stride)
-        )
-
-        self.write_reqs[op_id] = (write_start, write_op_sel,
-                                  write_local_addr,
-                                  write_size, write_local_stride)
-
-        if self.num_cmd_delay > 0:
-            write_start = self.seq.Prev(write_start, self.num_cmd_delay)
-            write_op_sel = self.seq.Prev(write_op_sel, self.num_cmd_delay)
-            write_local_addr = self.seq.Prev(
-                write_local_addr, self.num_cmd_delay)
-            write_size = self.seq.Prev(write_size, self.num_cmd_delay)
-            write_local_stride = self.seq.Prev(
-                write_local_stride, self.num_cmd_delay)
-
-        self.seq.If(write_start)(
-            self.write_idle(0)
-        )
-
-        self.seq.If(write_start)(
-            self.write_start(1),
-            self.write_op_sel(write_op_sel),
-            self.write_local_addr(write_local_addr),
-            self.write_size(write_size),
-            self.write_local_stride(write_local_stride)
-        )
-
-    def _synthesize_write_fsm(self, ram, port, ram_method):
-
-        ram_method_name = (ram_method.func.__name__
-                           if isinstance(ram_method, functools.partial) else
-                           ram_method.__name__)
-        ram_datawidth = (ram.datawidth if ram_method is None else
-                         ram.orig_datawidth if 'bcast' in ram_method_name else
-                         ram.orig_datawidth if 'block' in ram_method_name else
-                         ram.datawidth)
-
-        if not isinstance(self.datawidth, int):
-            raise TypeError("axi.datawidth must be int, not '%s'" %
-                            str(type(self.datawidth)))
-
-        if not isinstance(ram_datawidth, int):
-            raise TypeError("ram_datawidth must be int, not '%s'" %
-                            str(type(ram_datawidth)))
-
-        if self.datawidth == ram_datawidth:
-            return self._synthesize_write_fsm_same(ram, port, ram_method, ram_datawidth)
-
-        if self.datawidth < ram_datawidth:
-            return self._synthesize_write_fsm_narrow(ram, port, ram_method, ram_datawidth)
-
-        return self._synthesize_write_fsm_wide(ram, port, ram_method, ram_datawidth)
-
-    def _synthesize_write_fsm_same(self, ram, port, ram_method, ram_datawidth):
-
-        op_id = self._get_write_op_id(ram, port, ram_method)
-        port = vtypes.to_int(port)
-
-        if op_id in self.write_ops:
-            """ already synthesized op """
-            return
-
-        if self.write_fsm is not None:
-            """ new op """
-            self.write_ops.append(op_id)
-
-            fsm = self.write_fsm
-
-            # state 0
-            fsm.set_index(0)
-            cond = vtypes.Ands(self.write_start, self.write_op_sel == op_id)
-            data, last, done = ram_method(
-                port, self.write_local_addr, self.write_size,
-                stride=self.write_local_stride, cond=cond, signed=False)
-
-            if self.num_data_delay > 0:
-                for _ in range(self.num_data_delay):
-                    data = self.df._Delay(data)
-                    last = self.df._Delay(last)
-
-            fsm.If(cond).goto_next()
-
-            # state 1
-            fsm.set_index(1)
-            cond = vtypes.Ands(fsm.here, self.write_op_sel == op_id)
-            done_out = self.write_dataflow(data, cond=cond)
-            add_mux(self.write_data_done, done_out, 1)
-
-            return
-
-        """ new op and fsm """
-        fsm = FSM(self.m, '_'.join(['', self.name, 'write_fsm']),
-                  self.clk, self.rst, as_module=self.fsm_as_module)
-        self.write_fsm = fsm
-
-        self.write_ops.append(op_id)
-
-        # state 0
-        cond = vtypes.Ands(self.write_start, self.write_op_sel == op_id)
-        data, last, done = ram_method(
-            port, self.write_local_addr, self.write_size,
-            stride=self.write_local_stride, cond=cond, signed=False)
-
-        if self.num_data_delay > 0:
-            for _ in range(self.num_data_delay):
-                data = self.df._Delay(data)
-                last = self.df._Delay(last)
-
-        counter = self.m.Reg('_'.join(['', self.name, 'write_counter']),
-                             self.addrwidth + 1, initval=0)
-
-        fsm.If(self.write_start)(
-            counter(self.write_size)
-        )
-        fsm.If(cond).goto_next()
-
-        # state 1
-        cond = vtypes.Ands(fsm.here, self.write_op_sel == op_id)
-        ack = self.write_dataflow(data, last, cond=cond)
-
-        fsm.If(ack)(
-            counter.dec()
-        )
-
-        done = counter <= 1
-        add_mux(self.write_data_done, done, 1)
-
-        fsm.If(self.write_data_done).goto_next()
-
-        # state 2
-        set_idle = self._set_flag(fsm)
-        self.seq.If(set_idle)(
-            self.write_idle(1)
-        )
-
-        fsm.goto_init()
-
-    def _synthesize_write_fsm_narrow(self, ram, port, ram_method, ram_datawidth):
-        """ axi.datawidth < ram.datawidth """
-
-        if ram_datawidth % self.datawidth != 0:
-            raise ValueError(
-                'ram_datawidth must be multiple number of axi.datawidth')
-
-        pack_size = ram_datawidth // self.datawidth
-        dma_size = (self.write_size << int(math.log(pack_size, 2))
-                    if math.log(pack_size, 2) % 1.0 == 0.0 else
-                    self.write_size * pack_size)
-
-        op_id = self._get_write_op_id(ram, port, ram_method)
-        port = vtypes.to_int(port)
-
-        if op_id in self.write_ops:
-            """ already synthesized op """
-            return
-
-        if pack_size in self.write_narrow_fsms:
-            """ new op """
-            self.write_ops.append(op_id)
-
-            fsm = self.write_narrow_fsms[pack_size]
-            wdata = self.write_narrow_wdatas[pack_size]
-            wvalid = self.write_narrow_wvalids[pack_size]
-            wready = self.write_narrow_wreadys[pack_size]
-            wlast = self.write_narrow_wlasts[pack_size]
-            pack_count = self.write_narrow_pack_counts[pack_size]
-
-            # state 0
-            fsm.set_index(0)
-            cond = vtypes.Ands(self.write_start, self.write_op_sel == op_id)
-            data, last, done = ram_method(
-                port, self.write_local_addr, self.write_size,
-                stride=self.write_local_stride, cond=cond, signed=False)
-
-            if self.num_data_delay > 0:
-                for _ in range(self.num_data_delay):
-                    data = self.df._Delay(data)
-                    last = self.df._Delay(last)
-
-            fsm.If(cond).goto_next()
-
-            # state 1
-            fsm.set_index(1)
-            ack = vtypes.Ors(wready, vtypes.Not(wvalid))
-            cond = vtypes.Ands(fsm.here, ack, pack_count == 0,
-                               self.write_op_sel == op_id)
-            rdata, rvalid = data.read(cond=cond)
-            rlast, _ = last.read(cond=cond)
-
-            stay_cond = self.write_op_sel == op_id
-
-            self.seq.If(rvalid, stay_cond)(
-                wdata(rdata),
-                wvalid(1),
-                wlast(rlast),
-                pack_count.inc()
-            )
-            self.seq.If(ack, pack_count > 0, stay_cond)(
-                wdata(wdata >> self.datawidth),
-                wvalid(1),
-                pack_count.inc()
-            )
-            self.seq.If(ack, pack_count == pack_size - 1, stay_cond)(
-                wdata(wdata >> self.datawidth),
-                wvalid(1),
-                pack_count(0)
-            )
-
-            return
-
-        """ new op and fsm """
-        fsm = FSM(self.m, '_'.join(['', self.name,
-                                    'write_narrow', str(pack_size),
-                                    'fsm']),
-                  self.clk, self.rst, as_module=self.fsm_as_module)
-        self.write_narrow_fsms[pack_size] = fsm
-
-        self.write_ops.append(op_id)
-
-        # state 0
-        cond = vtypes.Ands(self.write_start, self.write_op_sel == op_id)
-        data, last, done = ram_method(
-            port, self.write_local_addr, self.write_size,
-            stride=self.write_local_stride, cond=cond, signed=False)
-
-        if self.num_data_delay > 0:
-            for _ in range(self.num_data_delay):
-                data = self.df._Delay(data)
-                last = self.df._Delay(last)
-
-        counter = self.m.Reg('_'.join(['', self.name,
-                                       'write_narrow', str(pack_size),
-                                       'counter']),
-                             self.addrwidth + 1, initval=0)
-
-        fsm.If(self.write_start)(
-            counter(dma_size)
-        )
-        fsm.If(cond).goto_next()
-
-        # state 1
-        wdata = self.m.Reg('_'.join(['', self.name,
-                                     'write_narrow', str(pack_size),
-                                     'wdata']),
-                           ram_datawidth, initval=0)
-        self.write_narrow_wdatas[pack_size] = wdata
-        wvalid = self.m.Reg('_'.join(['', self.name,
-                                      'write_narrow', str(pack_size),
-                                      'wvalid']),
-                            initval=0)
-        self.write_narrow_wvalids[pack_size] = wvalid
-        wready = self.m.Wire('_'.join(['', self.name,
-                                       'write_narrow', str(pack_size),
-                                       'wready']))
-        self.write_narrow_wreadys[pack_size] = wready
-        wlast = self.m.Reg('_'.join(['', self.name,
-                                     'write_narrow', str(pack_size),
-                                     'wlast']),
-                           initval=0)
-        self.write_narrow_wlasts[pack_size] = wlast
-        pack_count = self.m.Reg('_'.join(['', self.name,
-                                          'write_narrow', str(pack_size),
-                                          'pack_count']),
-                                int(math.ceil(math.log(pack_size, 2))), initval=0)
-        self.write_narrow_pack_counts[pack_size] = pack_count
-
-        ack = vtypes.Ors(wready, vtypes.Not(wvalid))
-        cond = vtypes.Ands(fsm.here, ack, pack_count == 0,
-                           self.write_op_sel == op_id)
-        rdata, rvalid = data.read(cond=cond)
-        rlast, _ = last.read(cond=cond)
-
-        stay_cond = self.write_op_sel == op_id
-
-        self.seq.If(ack)(
-            wvalid(0)
-        )
-        self.seq.If(rvalid, stay_cond)(
-            wdata(rdata),
-            wvalid(1),
-            wlast(rlast),
-            pack_count.inc()
-        )
-        self.seq.If(ack, pack_count > 0, stay_cond)(
-            wdata(wdata >> self.datawidth),
-            wvalid(1),
-            pack_count.inc()
-        )
-        self.seq.If(ack, pack_count == pack_size - 1, stay_cond)(
-            wdata(wdata >> self.datawidth),
-            wvalid(1),
-            pack_count(0)
-        )
-
-        data = self.df.Variable(wdata, wvalid, wready,
-                                width=self.datawidth, signed=False)
-
-        wlast_out = self.m.Wire('_'.join(['', self.name,
-                                          'write_narrow', str(pack_size),
-                                          'wlast_out']))
-        wlast_out.assign(vtypes.Ands(wlast, pack_count == pack_size - 1))
-
-        last = self.df.Variable(wlast_out, wvalid, None,
-                                width=1, signed=False)
-
-        ack = self.write_dataflow(data, last, cond=fsm)
-
-        fsm.If(ack)(
-            counter.dec()
-        )
-
-        done = counter <= 1
-        fsm.If(done).goto_next()
-
-        # state 2
-        set_idle = self._set_flag(fsm)
-        self.seq.If(set_idle)(
-            self.write_idle(1)
-        )
-
-        fsm.goto_init()
-
-    def _synthesize_write_fsm_wide(self, ram, port, ram_method, ram_datawidth):
-        """ axi.datawidth > ram.datawidth """
-
-        if self.datawidth % ram_datawidth != 0:
-            raise ValueError(
-                'axi.datawidth must be multiple number of ram_datawidth')
-
-        pack_size = self.datawidth // ram_datawidth
-        shamt = int(math.log(pack_size, 2))
-        res = vtypes.Mux(
-            vtypes.And(self.write_size, 2 ** shamt - 1) > 0, 1, 0)
-        dma_size = (self.write_size >> shamt) + res
-
-        actual_write_size = dma_size << shamt
-
-        op_id = self._get_write_op_id(ram, port, ram_method)
-        port = vtypes.to_int(port)
-
-        if op_id in self.write_ops:
-            """ already synthesized op """
-            return
-
-        if pack_size in self.write_wide_fsms:
-            """ new op """
-            self.write_ops.append(op_id)
-
-            fsm = self.write_wide_fsms[pack_size]
-            wdata = self.write_wide_wdatas[pack_size]
-            wvalid = self.write_wide_wvalids[pack_size]
-            wready = self.write_wide_wreadys[pack_size]
-            wlast = self.write_wide_wlasts[pack_size]
-            pack_count = self.write_wide_pack_counts[pack_size]
-
-            # state 0
-            fsm.set_index(0)
-            cond = vtypes.Ands(self.write_start, self.write_op_sel == op_id)
-            data, last, done = ram_method(
-                port, self.write_local_addr, actual_write_size,
-                stride=self.write_local_stride, cond=cond, signed=False)
-
-            if self.num_data_delay > 0:
-                for _ in range(self.num_data_delay):
-                    data = self.df._Delay(data)
-                    last = self.df._Delay(last)
-
-            fsm.If(cond).goto_next()
-
-            # state 1
-            fsm.set_index(1)
-            ack = vtypes.Ors(wready, vtypes.Not(wvalid))
-            cond = vtypes.Ands(fsm.here, ack, self.write_op_sel == op_id)
-            rdata, rvalid = data.read(cond=cond)
-
-            self.seq.If(rvalid)(
-                wdata(vtypes.Cat(rdata, wdata[ram_datawidth:self.datawidth])),
-                wvalid(0),
-                wlast(rlast),
-                pack_count.inc()
-            )
-            self.seq.If(rvalid, pack_count == pack_size - 1)(
-                wdata(vtypes.Cat(rdata, wdata[ram_datawidth:self.datawidth])),
-                wvalid(1),
-                wlast(rlast),
-                pack_count(0)
-            )
-
-            return
-
-        """ new op and fsm """
-        fsm = FSM(self.m, '_'.join(['', self.name,
-                                    'write_wide', str(pack_size),
-                                    'fsm']),
-                  self.clk, self.rst, as_module=self.fsm_as_module)
-        self.write_wide_fsms[pack_size] = fsm
-
-        self.write_ops.append(op_id)
-
-        # state 0
-        cond = vtypes.Ands(self.write_start, self.write_op_sel == op_id)
-        data, last, done = ram_method(
-            port, self.write_local_addr, actual_write_size,
-            stride=self.write_local_stride, cond=cond, signed=False)
-
-        if self.num_data_delay > 0:
-            for _ in range(self.num_data_delay):
-                data = self.df._Delay(data)
-                last = self.df._Delay(last)
-
-        counter = self.m.Reg('_'.join(['', self.name,
-                                       'write_wide', str(pack_size),
-                                       'counter']),
-                             self.addrwidth + 1, initval=0)
-
-        fsm.If(self.write_start)(
-            counter(dma_size)
-        )
-        fsm.If(cond).goto_next()
-
-        # state 1
-        wdata = self.m.Reg('_'.join(['', self.name,
-                                     'write_wide', str(pack_size),
-                                     'wdata']),
-                           self.datawidth, initval=0)
-        self.write_wide_wdatas[pack_size] = wdata
-        wvalid = self.m.Reg('_'.join(['', self.name,
-                                      'write_wide', str(pack_size),
-                                      'wvalid']),
-                            initval=0)
-        self.write_wide_wvalids[pack_size] = wvalid
-        wready = self.m.Wire('_'.join(['', self.name,
-                                       'write_wide', str(pack_size),
-                                       'wready']))
-        self.write_wide_wreadys[pack_size] = wready
-        wlast = self.m.Reg('_'.join(['', self.name,
-                                     'write_wide', str(pack_size),
-                                     'wlast']),
-                           initval=0)
-        self.write_wide_wlasts[pack_size] = wlast
-        pack_count = self.m.Reg('_'.join(['', self.name,
-                                          'write_wide', str(pack_size),
-                                          'pack_count']),
-                                int(math.ceil(math.log(pack_size, 2))), initval=0)
-        self.write_wide_pack_counts[pack_size] = pack_count
-
-        ack = vtypes.Ors(wready, vtypes.Not(wvalid))
-        cond = vtypes.Ands(fsm.here, ack, self.write_op_sel == op_id)
-        rdata, rvalid = data.read(cond=cond)
-        rlast, _ = last.read(cond=cond)
-
-        self.seq.If(ack)(
-            wvalid(0)
-        )
-        self.seq.If(rvalid)(
-            wdata(vtypes.Cat(rdata, wdata[ram_datawidth:self.datawidth])),
-            wvalid(0),
-            wlast(rlast),
-            pack_count.inc()
-        )
-        self.seq.If(rvalid, pack_count == pack_size - 1)(
-            wdata(vtypes.Cat(rdata, wdata[ram_datawidth:self.datawidth])),
-            wvalid(1),
-            wlast(rlast),
-            pack_count(0)
-        )
-
-        data = self.df.Variable(wdata, wvalid, wready,
-                                width=self.datawidth, signed=False)
-
-        last = self.df.Variable(wlast, wvalid, None,
-                                width=1, signed=False)
-
-        ack = self.write_dataflow(data, last, cond=fsm)
-
-        fsm.If(ack)(
-            counter.dec()
-        )
-
-        done = counter <= 1
-        fsm.If(done).goto_next()
-
-        # state 2
-        set_idle = self._set_flag(fsm)
-        self.seq.If(set_idle)(
-            self.write_idle(1)
-        )
-
-        fsm.goto_init()
-
-    def _set_flag(self, fsm, prefix='axistreamout_flag'):
-        flag = self.m.TmpReg(initval=0, prefix=prefix)
-        fsm(
-            flag(1)
-        )
-        fsm.Delay(1)(
-            flag(0)
-        )
-        fsm.goto_next()
-        return flag
-
-    def _get_write_op_id(self, ram, port, ram_method):
-
-        ram_id = ram._id()
-        port = vtypes.to_int(port)
-        ram_method_name = (ram_method.func.__name__
-                           if isinstance(ram_method, functools.partial) else
-                           ram_method.__name__)
-        op = (ram_id, port, ram_method_name)
-
-        if op in self.write_op_id_map:
-            op_id = self.write_op_id_map[op]
-        else:
-            op_id = self.write_op_id_count
-            self.write_op_id_count += 1
-            self.write_op_id_map[op] = op_id
-
-        return op_id
-
-
-class AXIM_for_AXIStreamIn(AXIM):
-
-    def __init__(self, streamin, name,
-                 waddr_id_width=0, wdata_id_width=0, wresp_id_width=0,
-                 raddr_id_width=0, rdata_id_width=0,
-                 waddr_user_width=2, wdata_user_width=0, wresp_user_width=0,
-                 raddr_user_width=2, rdata_user_width=0,
-                 waddr_burst_mode=axi.BURST_INCR, raddr_burst_mode=axi.BURST_INCR,
-                 waddr_cache_mode=axi.AxCACHE_NONCOHERENT, raddr_cache_mode=axi.AxCACHE_NONCOHERENT,
-                 waddr_prot_mode=axi.AxPROT_NONCOHERENT, raddr_prot_mode=axi.AxPROT_NONCOHERENT,
-                 waddr_user_mode=axi.AxUSER_NONCOHERENT, wdata_user_mode=axi.xUSER_DEFAULT,
-                 raddr_user_mode=axi.AxUSER_NONCOHERENT,
-                 noio=False,
-                 enable_async=True, use_global_base_addr=False,
-                 num_cmd_delay=0, num_data_delay=0,
-                 op_sel_width=8, fsm_as_module=False):
-
-        if not isinstance(streamin, AXIStreamIn):
-            raise TypeError('AXIStreamIn object is required.')
-
-        if not streamin.noio:
-            raise ValueError("noio mode of AXIStreamIn is required.")
-
-        m = streamin.m
-        clk = streamin.clk
-        rst = streamin.rst
-        datawidth = streamin.datawidth
-        addrwidth = streamin.addrwidth
-
-        AXIM.__init__(self, m, name, clk, rst, datawidth, addrwidth,
-                      waddr_id_width, wdata_id_width, wresp_id_width,
-                      raddr_id_width, rdata_id_width,
-                      waddr_user_width, wdata_user_width, wresp_user_width,
-                      raddr_user_width, rdata_user_width,
-                      waddr_burst_mode, raddr_burst_mode,
-                      waddr_cache_mode, raddr_cache_mode,
-                      waddr_prot_mode, raddr_prot_mode,
-                      waddr_user_mode, wdata_user_mode,
-                      raddr_user_mode,
-                      noio,
-                      enable_async, use_global_base_addr,
-                      num_cmd_delay, num_data_delay,
-                      op_sel_width, fsm_as_module)
-
-        self.streamin = streamin
-        self.streamin.connect_master_rdata(self)
-
-        self.disable_write()
-
-    def dma_read(self, fsm, global_addr, size):
-        raise NotImplementedError('Blocking dma_read is not supported. Use dma_read_async.')
-
-    def dma_read_async(self, fsm, global_addr, size):
-
-        if not self.enable_async:
-            raise ValueError(
-                "Async mode is disabled. Set 'True' to AXIM.enable_async.")
-
-        self.dma_wait_read(fsm)
-
-        return self._dma_read(fsm, global_addr, size)
-
-    def _dma_read(self, fsm, global_addr, size):
-
-        start = self._set_flag(fsm)
-
-        for _ in range(self.num_cmd_delay + 1):
-            fsm.goto_next()
-
-        self._set_read_request(start, global_addr, size)
-        self._synthesize_read_fsm()
-
-        fsm.goto_next()
-
-    def _set_read_request(self, start, global_addr, size):
-
-        op_id = 1
-
-        if op_id in self.read_reqs:
-            (read_start, read_op_sel,
-             read_global_addr_in,
-             read_size_in) = self.read_reqs[op_id]
-
-            self.seq.If(start)(
-                read_start(1),
-                read_op_sel(op_id),
-                read_global_addr_in(global_addr),
-                read_size_in(size),
-            )
-
-            return
-
-        read_start = self.m.Reg(
-            '_'.join(['', self.name, self.streamin.name, 'read_start']),
-            initval=0)
-        read_op_sel = self.m.Reg(
-            '_'.join(['', self.name, self.streamin.name, 'read_op_sel']),
-            self.op_sel_width, initval=0)
-        read_global_addr = self.m.Reg(
-            '_'.join(['', self.name, self.streamin.name, 'read_global_addr']),
-            self.addrwidth, initval=0)
-        read_size = self.m.Reg(
-            '_'.join(['', self.name, self.streamin.name, 'read_size']),
-            self.addrwidth + 1, initval=0)
-
-        self.seq(
-            read_start(0)
-        )
-        self.seq.If(start)(
-            read_start(1),
-            read_op_sel(op_id),
-            read_global_addr(global_addr),
-            read_size(size),
-        )
-
-        self.read_reqs[op_id] = (read_start, read_op_sel,
-                                 read_global_addr,
-                                 read_size)
-
-        if self.num_cmd_delay > 0:
-            read_start = self.seq.Prev(read_start, self.num_cmd_delay)
-            read_op_sel = self.seq.Prev(read_op_sel, self.num_cmd_delay)
-            read_global_addr = self.seq.Prev(
-                read_global_addr, self.num_cmd_delay)
-            read_size = self.seq.Prev(read_size, self.num_cmd_delay)
-
-        self.seq.If(read_start)(
-            self.read_idle(0)
-        )
-
-        self.seq.If(read_start)(
-            self.read_start(1),
-            self.read_op_sel(read_op_sel),
-            self.read_global_addr(read_global_addr),
-            self.read_size(read_size),
-        )
-
-    def _synthesize_read_fsm(self):
-
-        op_id = 1
-
-        if op_id in self.read_ops:
-            """ already synthesized op """
-            return
-
-        if self.read_fsm is not None:
-            """ new op """
-            self.read_ops.append(op_id)
-            return
-
-        """ new op and fsm """
-        fsm = FSM(self.m, '_'.join(['', self.name, 'read_fsm']),
-                  self.clk, self.rst, as_module=self.fsm_as_module)
-        self.read_fsm = fsm
-
-        self.read_ops.append(op_id)
-
-        cur_global_addr = self.m.Reg('_'.join(['', self.name, 'read_cur_global_addr']),
-                                     self.addrwidth, initval=0)
-        cur_size = self.m.Reg('_'.join(['', self.name, 'read_cur_size']),
-                              self.addrwidth + 1, initval=0)
-        rest_size = self.m.Reg('_'.join(['', self.name, 'read_rest_size']),
-                               self.addrwidth + 1, initval=0)
-        max_burstlen = 2 ** self.burst_size_width
-
-        # state 0
-        if not self.use_global_base_addr:
-            gaddr = self.read_global_addr
-        else:
-            gaddr = self.read_global_addr + self.global_base_addr
-
-        fsm.If(self.read_start)(
-            cur_global_addr(self.mask_addr(gaddr)),
-            rest_size(self.read_size)
-        )
-        fsm.If(self.read_start).goto_next()
-
-        # state 1
-        check_state = fsm.current
-        self._check_4KB_boundary(fsm, max_burstlen,
-                                 cur_global_addr, cur_size, rest_size)
-
-        # state 2
-        ack = self.read_request(cur_global_addr, cur_size, cond=fsm)
-        fsm.If(ack).goto_next()
-
-        accept = vtypes.Ands(self.raddr.arvalid, self.raddr.arready)
-        fsm.If(accept)(
-            cur_global_addr.add(optimize(cur_size * (self.datawidth // 8)))
-        )
-        fsm.If(accept, rest_size > 0).goto(check_state)
-        fsm.If(accept, rest_size == 0).goto_next()
-
-        for _ in range(self.num_data_delay):
-            fsm.goto_next()
-
-        # state 3
-        set_idle = self._set_flag(fsm)
-        self.seq.If(set_idle)(
-            self.read_idle(1)
-        )
-
-        fsm.goto_init()
-
-
-class AXIM_for_AXIStreamOut(AXIM):
-
-    def __init__(self, streamout, name,
-                 waddr_id_width=0, wdata_id_width=0, wresp_id_width=0,
-                 raddr_id_width=0, rdata_id_width=0,
-                 waddr_user_width=2, wdata_user_width=0, wresp_user_width=0,
-                 raddr_user_width=2, rdata_user_width=0,
-                 waddr_burst_mode=axi.BURST_INCR, raddr_burst_mode=axi.BURST_INCR,
-                 waddr_cache_mode=axi.AxCACHE_NONCOHERENT, raddr_cache_mode=axi.AxCACHE_NONCOHERENT,
-                 waddr_prot_mode=axi.AxPROT_NONCOHERENT, raddr_prot_mode=axi.AxPROT_NONCOHERENT,
-                 waddr_user_mode=axi.AxUSER_NONCOHERENT, wdata_user_mode=axi.xUSER_DEFAULT,
-                 raddr_user_mode=axi.AxUSER_NONCOHERENT,
-                 noio=False,
-                 enable_async=True, use_global_base_addr=False,
-                 num_cmd_delay=0, num_data_delay=0,
-                 op_sel_width=8, fsm_as_module=False):
-
-        if not isinstance(streamout, AXIStreamOut):
-            raise TypeError('AXIStreamOut object is required.')
-
-        if not streamout.noio:
-            raise ValueError("noio mode of AXIStreamOut is required.")
-
-        m = streamout.m
-        clk = streamout.clk
-        rst = streamout.rst
-        datawidth = streamout.datawidth
-        addrwidth = streamout.addrwidth
-
-        AXIM.__init__(self, m, name, clk, rst, datawidth, addrwidth,
-                      waddr_id_width, wdata_id_width, wresp_id_width,
-                      raddr_id_width, rdata_id_width,
-                      waddr_user_width, wdata_user_width, wresp_user_width,
-                      raddr_user_width, rdata_user_width,
-                      waddr_burst_mode, raddr_burst_mode,
-                      waddr_cache_mode, raddr_cache_mode,
-                      waddr_prot_mode, raddr_prot_mode,
-                      waddr_user_mode, wdata_user_mode,
-                      raddr_user_mode,
-                      noio,
-                      enable_async, use_global_base_addr,
-                      num_cmd_delay, num_data_delay,
-                      op_sel_width, fsm_as_module)
-
-        self.streamout = streamout
-        self.in_streamout = AXIStreamIn(streamout.m, streamout.name + '_in', streamout.clk, streamout.rst,
-                                        streamout.datawidth, streamout.addrwidth,
-                                        streamout.tdata.tlast is not None,
-                                        streamout.tdata.id_width, streamout.tdata.user_width, streamout.tdata.dest_width,
-                                        True,
-                                        streamout.enable_async,
-                                        streamout.num_cmd_delay, streamout.num_data_delay,
-                                        streamout.op_sel_width, streamout.fsm_as_module)
-        self.in_streamout.connect_stream(self.streamout)
-
-        self.disable_read()
-
-    def dma_write(self, fsm, global_addr, size):
-        raise NotImplementedError('Blocking dma_write is not supported. Use dma_write_async.')
-
-    def dma_write_async(self, fsm, global_addr, size):
-
-        if not self.enable_async:
-            raise ValueError(
-                "Async mode is disabled. Set 'True' to AXIM.enable_async.")
-
-        self.dma_wait_write(fsm)
-
-        return self._dma_write(fsm, global_addr, size)
-
-    def _dma_write(self, fsm, global_addr, size):
-
-        start = self._set_flag(fsm)
-
-        for _ in range(self.num_cmd_delay + 1):
-            fsm.goto_next()
-
-        self._set_write_request(start, global_addr, size)
-        self._synthesize_write_fsm()
-
-        fsm.goto_next()
-
-    def _set_write_request(self, start, global_addr, size):
-
-        op_id = 1
-
-        if op_id in self.write_reqs:
-            (write_start, write_op_sel,
-             write_global_addr_in,
-             write_size_in) = self.write_reqs[op_id]
-
-            self.seq.If(start)(
-                write_start(1),
-                write_op_sel(op_id),
-                write_global_addr_in(global_addr),
-                write_size_in(size),
-            )
-
-            return
-
-        write_start = self.m.Reg(
-            '_'.join(['', self.name, self.streamout.name, 'write_start']),
-            initval=0)
-        write_op_sel = self.m.Reg(
-            '_'.join(['', self.name, self.streamout.name, 'write_op_sel']),
-            self.op_sel_width, initval=0)
-        write_global_addr = self.m.Reg(
-            '_'.join(['', self.name, self.streamout.name, 'write_global_addr']),
-            self.addrwidth, initval=0)
-        write_size = self.m.Reg(
-            '_'.join(['', self.name, self.streamout.name, 'write_size']),
-            self.addrwidth + 1, initval=0)
-
-        self.seq(
-            write_start(0)
-        )
-        self.seq.If(start)(
-            write_start(1),
-            write_op_sel(op_id),
-            write_global_addr(global_addr),
-            write_size(size),
-        )
-
-        self.write_reqs[op_id] = (write_start, write_op_sel,
-                                  write_global_addr,
-                                  write_size)
-
-        if self.num_cmd_delay > 0:
-            write_start = self.seq.Prev(write_start, self.num_cmd_delay)
-            write_op_sel = self.seq.Prev(write_op_sel, self.num_cmd_delay)
-            write_global_addr = self.seq.Prev(
-                write_global_addr, self.num_cmd_delay)
-            write_size = self.seq.Prev(write_size, self.num_cmd_delay)
-
-        self.seq.If(write_start)(
-            self.write_idle(0)
-        )
-
-        self.seq.If(write_start)(
-            self.write_start(1),
-            self.write_op_sel(write_op_sel),
-            self.write_global_addr(write_global_addr),
-            self.write_size(write_size),
-        )
-
-    def _synthesize_write_fsm(self):
-
-        op_id = 1
-
-        if op_id in self.write_ops:
-            """ already synthesized op """
-            return
-
-        if self.write_fsm is not None:
-            """ new op """
-            self.write_ops.append(op_id)
-            return
-
-        """ new op and fsm """
-        fsm = FSM(self.m, '_'.join(['', self.name, 'write_fsm']),
-                  self.clk, self.rst, as_module=self.fsm_as_module)
-        self.write_fsm = fsm
-
-        self.write_ops.append(op_id)
-
-        cur_global_addr = self.m.Reg('_'.join(['', self.name, 'write_cur_global_addr']),
-                                     self.addrwidth, initval=0)
-        cur_size = self.m.Reg('_'.join(['', self.name, 'write_cur_size']),
-                              self.addrwidth + 1, initval=0)
-        rest_size = self.m.Reg('_'.join(['', self.name, 'write_rest_size']),
-                               self.addrwidth + 1, initval=0)
-        max_burstlen = 2 ** self.burst_size_width
-
-        # state 0
-        if not self.use_global_base_addr:
-            gaddr = self.write_global_addr
-        else:
-            gaddr = self.write_global_addr + self.global_base_addr
-
-        fsm.If(self.write_start)(
-            cur_global_addr(self.mask_addr(gaddr)),
-            rest_size(self.write_size)
-        )
-        fsm.If(self.write_start).goto_next()
-
-        # state 1
-        check_state = fsm.current
-        self._check_4KB_boundary(fsm, max_burstlen,
-                                 cur_global_addr, cur_size, rest_size)
-
-        # state 2
-        ack, counter = self.write_request_counter(cur_global_addr, cur_size, cond=fsm)
-        self.write_data_counter = counter
-        fsm.If(ack).goto_next()
-
-        # state 3
-        cond = fsm.here
-        data, last, _id, user, dest, done = self.in_streamout.read_dataflow(cond=cond)
-        done_out = self.write_dataflow(data, counter, cond=cond)
-        self.write_data_done.assign(done_out)
-
-        fsm.If(self.write_data_done)(
-            cur_global_addr.add(optimize(cur_size * (self.datawidth // 8)))
-        )
-        fsm.If(self.write_data_done, rest_size > 0).goto(check_state)
-        fsm.If(self.write_data_done, rest_size == 0).goto_next()
-
-        # state 4
-        set_idle = self._set_flag(fsm)
-        self.seq.If(set_idle)(
-            self.write_idle(1)
-        )
-
-        fsm.goto_init()
-
-
-class AXIM2(AXIM_for_AXIStreamIn):
-
-    def __init__(self, m, name, clk, rst, datawidth=32, addrwidth=32,
-                 waddr_id_width=0, wdata_id_width=0, wresp_id_width=0,
-                 raddr_id_width=0, rdata_id_width=0,
-                 waddr_user_width=2, wdata_user_width=0, wresp_user_width=0,
-                 raddr_user_width=2, rdata_user_width=0,
-                 waddr_burst_mode=axi.BURST_INCR, raddr_burst_mode=axi.BURST_INCR,
-                 waddr_cache_mode=axi.AxCACHE_NONCOHERENT, raddr_cache_mode=axi.AxCACHE_NONCOHERENT,
-                 waddr_prot_mode=axi.AxPROT_NONCOHERENT, raddr_prot_mode=axi.AxPROT_NONCOHERENT,
-                 waddr_user_mode=axi.AxUSER_NONCOHERENT, wdata_user_mode=axi.xUSER_DEFAULT,
-                 raddr_user_mode=axi.AxUSER_NONCOHERENT,
-                 noio=False,
-                 enable_async=True, use_global_base_addr=False,
-                 num_cmd_delay=0, num_data_delay=0,
-                 op_sel_width=8, fsm_as_module=False):
-
-        streamin = AXIStreamIn(m, '_'.join(['', name, 'streamin']), clk, rst, datawidth, addrwidth,
-                               with_last=True,
-                               id_width=rdata_id_width, user_width=rdata_user_width, dest_width=0,
-                               noio=True,
-                               enable_async=enable_async,
-                               num_cmd_delay=num_cmd_delay, num_data_delay=num_data_delay,
-                               op_sel_width=op_sel_width, fsm_as_module=fsm_as_module)
-
-        AXIM.__init__(self, m, name, clk, rst, datawidth, addrwidth,
-                      waddr_id_width, wdata_id_width, wresp_id_width,
-                      raddr_id_width, rdata_id_width,
-                      waddr_user_width, wdata_user_width, wresp_user_width,
-                      raddr_user_width, rdata_user_width,
-                      waddr_burst_mode, raddr_burst_mode,
-                      waddr_cache_mode, raddr_cache_mode,
-                      waddr_prot_mode, raddr_prot_mode,
-                      waddr_user_mode, wdata_user_mode,
-                      raddr_user_mode,
-                      noio,
-                      enable_async, use_global_base_addr,
-                      num_cmd_delay, num_data_delay,
-                      op_sel_width, fsm_as_module)
-
-        self.streamin = streamin
-        self.streamin.connect_master_rdata(self)
-
-    def dma_read(self, fsm, ram, local_addr, global_addr, size,
-                 local_stride=1, port=0, ram_method=None):
-
-        if ram_method is None:
-            ram_method = getattr(ram, 'write_dataflow')
-
-        ram_method_name = (ram_method.func.__name__
-                           if isinstance(ram_method, functools.partial) else
-                           ram_method.__name__)
-        ram_datawidth = (ram.datawidth if ram_method is None else
-                         ram.orig_datawidth if 'bcast' in ram_method_name else
-                         ram.orig_datawidth if 'block' in ram_method_name else
-                         ram.datawidth)
-
-        if ram_datawidth == self.datawidth:
-            dma_size = size
-        elif ram_datawidth > self.datawidth:
-            pack_size = ram_datawidth // self.datawidth
-            dma_size = (size << int(math.log(pack_size, 2))
-                        if math.log(pack_size, 2) % 1.0 == 0.0 else
-                        size * pack_size)
-        else:
-            pack_size = self.datawidth // ram_datawidth
-            shamt = int(math.log(pack_size, 2))
-            res = vtypes.Mux(
-                vtypes.And(size, 2 ** shamt - 1) > 0, 1, 0)
-            dma_size = (size >> shamt) + res
-
-        AXIM_for_AXIStreamIn.dma_read_async(self, fsm, global_addr, dma_size)
-        self.streamin.read_stream(fsm, ram, local_addr, size,
-                                  local_stride, port, ram_method)
-
-    def dma_read_async(self, fsm, ram, local_addr, global_addr, size,
-                       local_stride=1, port=0, ram_method=None):
-
-        if ram_method is None:
-            ram_method = getattr(ram, 'write_dataflow')
-
-        ram_method_name = (ram_method.func.__name__
-                           if isinstance(ram_method, functools.partial) else
-                           ram_method.__name__)
-        ram_datawidth = (ram.datawidth if ram_method is None else
-                         ram.orig_datawidth if 'bcast' in ram_method_name else
-                         ram.orig_datawidth if 'block' in ram_method_name else
-                         ram.datawidth)
-
-        if ram_datawidth == self.datawidth:
-            dma_size = size
-        elif ram_datawidth > self.datawidth:
-            pack_size = ram_datawidth // self.datawidth
-            dma_size = (size << int(math.log(pack_size, 2))
-                        if math.log(pack_size, 2) % 1.0 == 0.0 else
-                        size * pack_size)
-        else:
-            pack_size = self.datawidth // ram_datawidth
-            shamt = int(math.log(pack_size, 2))
-            res = vtypes.Mux(
-                vtypes.And(size, 2 ** shamt - 1) > 0, 1, 0)
-            dma_size = (size >> shamt) + res
-
-        AXIM_for_AXIStreamIn.dma_read_async(self, fsm, global_addr, dma_size)
-        self.streamin.read_stream_async(fsm, ram, local_addr, size,
-                                        local_stride, port, ram_method)
-
-
-def add_mux(targ, cond, value):
-    prev_assign = targ._get_assign()
-    if not prev_assign:
-        targ.assign(vtypes.Mux(cond, value, 0))
-    else:
-        prev_value = prev_assign.statement.right
-        prev_assign.overwrite_right(
-            vtypes.Mux(cond, value, prev_value))
-        targ.module.remove(prev_assign)
-        targ.module.append(prev_assign)
->>>>>>> db95fe09
+from .axim_for_axistream import AXIM_for_AXIStreamIn, AXIM_for_AXIStreamOut, AXIM2