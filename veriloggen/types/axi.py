from __future__ import absolute_import
from __future__ import print_function
from __future__ import division

import functools
import math
from collections import defaultdict

import veriloggen.core.vtypes as vtypes
from veriloggen.seq.seq import Seq
from veriloggen.fsm.fsm import FSM

import veriloggen.dataflow as _df
from veriloggen.dataflow.dataflow import DataflowManager
from veriloggen.dataflow.dtypes import make_condition, read_multi
from veriloggen.dataflow.dtypes import _Numeric as df_numeric
from . import util


BURST_FIXED = 0b00
BURST_INCR = 0b01
BURST_WRAP = 0b10

AxCACHE_NONCOHERENT = 0b0011
AxCACHE_COHERENT = 0b1111

AxPROT_NONCOHERENT = 0b000
AxPROT_COHERENT = 0b010

AxUSER_NONCOHERENT = 0b00
AxUSER_COHERENT = 0b01
xUSER_DEFAULT = 0b00


def _connect_ready(m, var, val):
    prev_assign = var._get_assign()

    if not prev_assign:
        var.assign(val)
    else:
        prev_assign.overwrite_right(
            vtypes.Ors(prev_assign.statement.right, val))
        m.remove(prev_assign)
        m.append(prev_assign)


class AxiInterfaceBase(object):
    _I = util.t_Input
    _O = util.t_OutputReg

    def __init__(self, m, name=None,
                 datawidth=32, addrwidth=32,
                 id_width=0, user_width=0,
                 itype=None, otype=None):

        if itype is None:
            itype = self._I
        if otype is None:
            otype = self._O

        self.m = m
        self.name = name

        self.datawidth = datawidth
        self.addrwidth = addrwidth

        self.id_width = id_width
        self.user_width = user_width

        self.itype = itype
        self.otype = otype


class AxiLiteInterfaceBase(AxiInterfaceBase):
    _I = util.t_Input
    _O = util.t_OutputReg

    def __init__(self, m, name=None,
                 datawidth=32, addrwidth=32,
                 itype=None, otype=None):

        AxiInterfaceBase.__init__(self, m, name, datawidth, addrwidth,
                                  None, None,
                                  itype, otype)


class AxiStreamInterfaceBase(AxiInterfaceBase):
    _I = util.t_Input
    _O = util.t_OutputReg

    def __init__(self, m, name=None,
                 datawidth=32,
                 id_width=0, user_width=0, dest_width=0,
                 itype=None, otype=None):

        AxiInterfaceBase.__init__(self, m, name, datawidth, None,
                                  id_width, user_width,
                                  itype, otype)
        self.dest_width = dest_width


class AxiWriteAddress(AxiInterfaceBase):

    def __init__(self, m, name=None, datawidth=32, addrwidth=32,
                 id_width=0, user_width=2,
                 itype=None, otype=None):

        AxiInterfaceBase.__init__(self, m, name, datawidth, addrwidth,
                                  id_width, user_width, itype, otype)

        if isinstance(id_width, int) and id_width == 0:
            self.awid = None
        else:
            self.awid = util.make_port(
                m, self.otype, name + '_awid', self.id_width, initval=0)

        self.awaddr = util.make_port(
            m, self.otype, name + '_awaddr', self.addrwidth, initval=0)
        self.awlen = util.make_port(
            m, self.otype, name + '_awlen', 8, initval=0)
        self.awsize = util.make_port(
            m, self.otype, name + '_awsize', 3, initval=0, no_reg=True)
        self.awburst = util.make_port(
            m, self.otype, name + '_awburst', 2, initval=0, no_reg=True)
        self.awlock = util.make_port(
            m, self.otype, name + '_awlock', 1, initval=0, no_reg=True)
        self.awcache = util.make_port(
            m, self.otype, name + '_awcache', 4, initval=0, no_reg=True)
        self.awprot = util.make_port(
            m, self.otype, name + '_awprot', 3, initval=0, no_reg=True)
        self.awqos = util.make_port(
            m, self.otype, name + '_awqos', 4, initval=0, no_reg=True)

        if isinstance(user_width, int) and user_width == 0:
            self.awuser = None
        else:
            self.awuser = util.make_port(
                m, self.otype, name + '_awuser', self.user_width, initval=0, no_reg=True)

        self.awvalid = util.make_port(
            m, self.otype, name + '_awvalid', None, initval=0)
        self.awready = util.make_port(
            m, self.itype, name + '_awready', None, initval=0)


class AxiLiteWriteAddress(AxiLiteInterfaceBase):

    def __init__(self, m, name=None, datawidth=32, addrwidth=32,
                 itype=None, otype=None):

        AxiLiteInterfaceBase.__init__(self, m, name, datawidth, addrwidth,
                                      itype, otype)

        self.awaddr = util.make_port(
            m, self.otype, name + '_awaddr', self.addrwidth, initval=0)
        self.awcache = util.make_port(
            m, self.otype, name + '_awcache', 4, initval=0, no_reg=True)
        self.awprot = util.make_port(
            m, self.otype, name + '_awprot', 3, initval=0, no_reg=True)
        self.awvalid = util.make_port(
            m, self.otype, name + '_awvalid', None, initval=0)
        self.awready = util.make_port(
            m, self.itype, name + '_awready', None, initval=0)


class AxiWriteData(AxiInterfaceBase):

    def __init__(self, m, name=None, datawidth=32, addrwidth=32,
                 id_width=0, user_width=0,
                 itype=None, otype=None):

        AxiInterfaceBase.__init__(self, m, name, datawidth, addrwidth,
                                  id_width, user_width, itype, otype)

        self.wdata = util.make_port(
            m, self.otype, name + '_wdata', self.datawidth, initval=0)
        self.wstrb = util.make_port(
            m, self.otype, name + '_wstrb', self.datawidth // 8, initval=0)
        self.wlast = util.make_port(
            m, self.otype, name + '_wlast', None, initval=0)

        if isinstance(user_width, int) and user_width == 0:
            self.wuser = None
        else:
            self.wuser = util.make_port(
                m, self.otype, name + '_wuser', self.user_width, initval=0, no_reg=True)

        self.wvalid = util.make_port(
            m, self.otype, name + '_wvalid', None, initval=0)
        self.wready = util.make_port(
            m, self.itype, name + '_wready', None, initval=0)


class AxiLiteWriteData(AxiLiteInterfaceBase):

    def __init__(self, m, name=None, datawidth=32, addrwidth=32,
                 itype=None, otype=None):

        AxiLiteInterfaceBase.__init__(self, m, name, datawidth, addrwidth,
                                      itype, otype)

        self.wdata = util.make_port(
            m, self.otype, name + '_wdata', self.datawidth, initval=0)
        self.wstrb = util.make_port(
            m, self.otype, name + '_wstrb', self.datawidth // 8, initval=0)
        self.wvalid = util.make_port(
            m, self.otype, name + '_wvalid', None, initval=0)
        self.wready = util.make_port(
            m, self.itype, name + '_wready', None, initval=0)


class AxiWriteResponse(AxiInterfaceBase):

    def __init__(self, m, name=None, datawidth=32, addrwidth=32,
                 id_width=0, user_width=0,
                 itype=None, otype=None):

        AxiInterfaceBase.__init__(self, m, name, datawidth, addrwidth,
                                  id_width, user_width, itype, otype)

        if isinstance(id_width, int) and id_width == 0:
            self.bid = None
        else:
            self.bid = util.make_port(
                m, self.itype, name + '_bid', self.id_width, initval=0)

        self.bresp = util.make_port(
            m, self.itype, name + '_bresp', 2, initval=0, no_reg=True)

        if isinstance(user_width, int) and user_width == 0:
            self.buser = None
        else:
            self.buser = util.make_port(
                m, self.itype, name + '_buser', self.user_width, initval=0, no_reg=True)

        self.bvalid = util.make_port(
            m, self.itype, name + '_bvalid', None, initval=0)
        self.bready = util.make_port(
            m, self.otype, name + '_bready', None, initval=0, no_reg=True)


class AxiLiteWriteResponse(AxiLiteInterfaceBase):

    def __init__(self, m, name=None, datawidth=32, addrwidth=32,
                 itype=None, otype=None):

        AxiLiteInterfaceBase.__init__(self, m, name, datawidth, addrwidth,
                                      itype, otype)

        self.bresp = util.make_port(
            m, self.itype, name + '_bresp', 2, initval=0, no_reg=True)
        self.bvalid = util.make_port(
            m, self.itype, name + '_bvalid', None, initval=0)
        self.bready = util.make_port(
            m, self.otype, name + '_bready', None, initval=0, no_reg=True)


class AxiReadAddress(AxiInterfaceBase):

    def __init__(self, m, name=None, datawidth=32, addrwidth=32,
                 id_width=0, user_width=2,
                 itype=None, otype=None):

        AxiInterfaceBase.__init__(self, m, name, datawidth, addrwidth,
                                  id_width, user_width, itype, otype)

        if isinstance(id_width, int) and id_width == 0:
            self.arid = None
        else:
            self.arid = util.make_port(
                m, self.otype, name + '_arid', self.id_width, initval=0)

        self.araddr = util.make_port(
            m, self.otype, name + '_araddr', self.addrwidth, initval=0)
        self.arlen = util.make_port(
            m, self.otype, name + '_arlen', 8, initval=0)
        self.arsize = util.make_port(
            m, self.otype, name + '_arsize', 3, initval=0, no_reg=True)
        self.arburst = util.make_port(
            m, self.otype, name + '_arburst', 2, initval=0, no_reg=True)
        self.arlock = util.make_port(
            m, self.otype, name + '_arlock', 1, initval=0, no_reg=True)
        self.arcache = util.make_port(
            m, self.otype, name + '_arcache', 4, initval=0, no_reg=True)
        self.arprot = util.make_port(
            m, self.otype, name + '_arprot', 3, initval=0, no_reg=True)
        self.arqos = util.make_port(
            m, self.otype, name + '_arqos', 4, initval=0, no_reg=True)

        if isinstance(user_width, int) and user_width == 0:
            self.aruser = None
        else:
            self.aruser = util.make_port(
                m, self.otype, name + '_aruser', self.user_width, initval=0, no_reg=True)

        self.arvalid = util.make_port(
            m, self.otype, name + '_arvalid', None, initval=0)
        self.arready = util.make_port(
            m, self.itype, name + '_arready', None, initval=0)


class AxiLiteReadAddress(AxiLiteInterfaceBase):

    def __init__(self, m, name=None, datawidth=32, addrwidth=32,
                 itype=None, otype=None):

        AxiLiteInterfaceBase.__init__(self, m, name, datawidth, addrwidth,
                                      itype, otype)

        self.araddr = util.make_port(
            m, self.otype, name + '_araddr', self.addrwidth, initval=0)
        self.arcache = util.make_port(
            m, self.otype, name + '_arcache', 4, initval=0, no_reg=True)
        self.arprot = util.make_port(
            m, self.otype, name + '_arprot', 3, initval=0, no_reg=True)
        self.arvalid = util.make_port(
            m, self.otype, name + '_arvalid', None, initval=0)
        self.arready = util.make_port(
            m, self.itype, name + '_arready', None, initval=0)


class AxiReadData(AxiInterfaceBase):
    _O = util.t_Output

    def __init__(self, m, name=None, datawidth=32, addrwidth=32,
                 id_width=0, user_width=0,
                 itype=None, otype=None):

        AxiInterfaceBase.__init__(self, m, name, datawidth, addrwidth,
                                  id_width, user_width, itype, otype)

        if isinstance(id_width, int) and id_width == 0:
            self.rid = None
        else:
            self.rid = util.make_port(
                m, self.itype, name + '_rid', self.id_width, initval=0)

        self.rdata = util.make_port(
            m, self.itype, name + '_rdata', self.datawidth, initval=0)
        self.rresp = util.make_port(
            m, self.itype, name + '_rresp', 2, initval=0, no_reg=True)
        self.rlast = util.make_port(
            m, self.itype, name + '_rlast', None, initval=0)

        if isinstance(user_width, int) and user_width == 0:
            self.ruser = None
        else:
            self.ruser = util.make_port(
                m, self.itype, name + '_ruser', self.user_width, initval=0, no_reg=True)

        self.rvalid = util.make_port(
            m, self.itype, name + '_rvalid', None, initval=0)
        self.rready = util.make_port(
            m, self.otype, name + '_rready', None, initval=0)


class AxiLiteReadData(AxiLiteInterfaceBase):
    _O = util.t_Output

    def __init__(self, m, name=None, datawidth=32, addrwidth=32,
                 itype=None, otype=None):

        AxiLiteInterfaceBase.__init__(self, m, name, datawidth, addrwidth,
                                      itype, otype)

        self.rdata = util.make_port(
            m, self.itype, name + '_rdata', self.datawidth, initval=0)
        self.rresp = util.make_port(
            m, self.itype, name + '_rresp', 2, initval=0, no_reg=True)
        self.rvalid = util.make_port(
            m, self.itype, name + '_rvalid', None, initval=0)
        self.rready = util.make_port(
            m, self.otype, name + '_rready', None, initval=0)


# AXI-Full Master
class AxiMasterWriteAddress(AxiWriteAddress):
    pass


class AxiMasterWriteData(AxiWriteData):
    pass


class AxiMasterWriteResponse(AxiWriteResponse):
    pass


class AxiMasterReadAddress(AxiReadAddress):
    pass


class AxiMasterReadData(AxiReadData):
    pass


# AXI-Lite Master
class AxiLiteMasterWriteAddress(AxiLiteWriteAddress):
    pass


class AxiLiteMasterWriteData(AxiLiteWriteData):
    pass


class AxiLiteMasterWriteResponse(AxiLiteWriteResponse):
    pass


class AxiLiteMasterReadAddress(AxiLiteReadAddress):
    pass


class AxiLiteMasterReadData(AxiLiteReadData):
    pass


# AXI-Full Slave
class AxiSlaveWriteAddress(AxiWriteAddress):
    _I = util.t_Output
    _O = util.t_Input


class AxiSlaveWriteData(AxiWriteData):
    _I = util.t_Output
    _O = util.t_Input


class AxiSlaveWriteResponse(AxiWriteResponse):
    _I = util.t_OutputReg
    _O = util.t_Input


class AxiSlaveReadAddress(AxiReadAddress):
    _I = util.t_Output
    _O = util.t_Input


class AxiSlaveReadData(AxiReadData):
    _I = util.t_OutputReg
    _O = util.t_Input


# AXI-Lite Slave
class AxiLiteSlaveWriteAddress(AxiLiteWriteAddress):
    _I = util.t_Output
    _O = util.t_Input


class AxiLiteSlaveWriteData(AxiLiteWriteData):
    _I = util.t_Output
    _O = util.t_Input


class AxiLiteSlaveWriteResponse(AxiLiteWriteResponse):
    _I = util.t_OutputReg
    _O = util.t_Input


class AxiLiteSlaveReadAddress(AxiLiteReadAddress):
    _I = util.t_Output
    _O = util.t_Input


class AxiLiteSlaveReadData(AxiLiteReadData):
    _I = util.t_OutputReg
    _O = util.t_Input


class AxiStreamInData(AxiStreamInterfaceBase):
    _O = util.t_Output

    def __init__(self, m, name=None, datawidth=32,
                 with_last=True, with_strb=False,
                 id_width=0, user_width=0, dest_width=0,
                 itype=None, otype=None):

        AxiStreamInterfaceBase.__init__(self, m, name, datawidth,
                                        id_width, user_width, dest_width,
                                        itype, otype)

        self.tdata = util.make_port(
            m, self.itype, name + '_tdata', self.datawidth, initval=0)
        self.tvalid = util.make_port(
            m, self.itype, name + '_tvalid', None, initval=0)
        self.tready = util.make_port(
            m, self.otype, name + '_tready', None, initval=0)

        if not with_last:
            self.tlast = None
        else:
            self.tlast = util.make_port(
                m, self.itype, name + '_tlast', initval=0)

        if not with_strb:
            self.tstrb = None
        else:
            self.tstrb = util.make_port(
                m, self.itype, name + '_tstrb', self.datawidth // 8, initval=0)

        if isinstance(user_width, int) and user_width == 0:
            self.tuser = None
        else:
            self.tuser = util.make_port(
                m, self.itype, name + '_tuser', self.user_width, initval=0)

        if isinstance(id_width, int) and id_width == 0:
            self.tid = None
        else:
            self.tid = util.make_port(
                m, self.itype, name + '_tid', self.id_width, initval=0)

        if isinstance(dest_width, int) and dest_width == 0:
            self.tdest = None
        else:
            self.tdest = util.make_port(
                m, self.itype, name + '_tdest', self.dest_width, initval=0)


class AxiStreamOutData(AxiStreamInData):
    _I = util.t_OutputReg
    _O = util.t_Input


# AXI-Full
class AxiMaster(object):
    burst_size_width = 8
    boundary_size = 4096

    def __init__(self, m, name, clk, rst, datawidth=32, addrwidth=32,
                 waddr_id_width=0, wdata_id_width=0, wresp_id_width=0,
                 raddr_id_width=0, rdata_id_width=0,
                 waddr_user_width=2, wdata_user_width=0, wresp_user_width=0,
                 raddr_user_width=2, rdata_user_width=0,
                 waddr_burst_mode=BURST_INCR, raddr_burst_mode=BURST_INCR,
                 waddr_cache_mode=AxCACHE_NONCOHERENT, raddr_cache_mode=AxCACHE_NONCOHERENT,
                 waddr_prot_mode=AxPROT_NONCOHERENT, raddr_prot_mode=AxPROT_NONCOHERENT,
                 waddr_user_mode=AxUSER_NONCOHERENT, wdata_user_mode=xUSER_DEFAULT,
                 raddr_user_mode=AxUSER_NONCOHERENT,
                 noio=False, nodataflow=False):

        self.m = m
        self.name = name

        self.clk = clk
        self.rst = rst

        self.datawidth = datawidth
        self.addrwidth = addrwidth

        self.noio = noio

        if not hasattr(self.m, 'masterbus'):
            self.m.masterbus = []

        self.m.masterbus.append(self)

        itype = util.t_Wire if noio else None
        otype = util.t_Reg if noio else None

        self.waddr = AxiMasterWriteAddress(m, name, datawidth, addrwidth,
                                           waddr_id_width, waddr_user_width, itype, otype)
        self.wdata = AxiMasterWriteData(m, name, datawidth, addrwidth,
                                        wdata_id_width, wdata_user_width, itype, otype)
        self.wresp = AxiMasterWriteResponse(m, name, datawidth, addrwidth,
                                            wresp_id_width, wresp_user_width, itype, otype)
        self.raddr = AxiMasterReadAddress(m, name, datawidth, addrwidth,
                                          raddr_id_width, raddr_user_width, itype, otype)

        otype = util.t_Wire if noio else None

        self.rdata = AxiMasterReadData(m, name, datawidth, addrwidth,
                                       rdata_id_width, rdata_user_width, itype, otype)

        self.seq = Seq(m, name, clk, rst)

        # default values
        self.waddr.awsize.assign(int(math.log(self.datawidth / 8, 2)))
        self.waddr.awburst.assign(waddr_burst_mode)
        self.waddr.awlock.assign(0)
        self.waddr.awcache.assign(waddr_cache_mode)
        self.waddr.awprot.assign(waddr_prot_mode)
        self.waddr.awqos.assign(0)
        if self.waddr.awuser is not None:
            self.waddr.awuser.assign(waddr_user_mode)
        if self.wdata.wuser is not None:
            self.wdata.wuser.assign(wdata_user_mode)
        self.wresp.bready.assign(1)
        self.raddr.arsize.assign(int(math.log(self.datawidth / 8, 2)))
        self.raddr.arburst.assign(raddr_burst_mode)
        self.raddr.arlock.assign(0)
        self.raddr.arcache.assign(raddr_cache_mode)
        self.raddr.arprot.assign(raddr_prot_mode)
        self.raddr.arqos.assign(0)
        if self.raddr.aruser is not None:
            self.raddr.aruser.assign(raddr_user_mode)

        self.write_counters = []
        self.read_counters = []

        # outstanding write request
        self.outstanding_wreq_count = self.m.TmpReg(self.addrwidth, initval=0,
                                                    prefix='outstanding_wreq_count')

        self.seq.If(vtypes.Ands(self.waddr.awvalid, self.waddr.awready),
                    vtypes.Not(vtypes.Ands(self.wresp.bvalid, self.wresp.bready)))(
            self.outstanding_wreq_count.inc()
        )
        self.seq.If(vtypes.Not(vtypes.Ands(self.waddr.awvalid, self.waddr.awready)),
                    vtypes.Ands(self.wresp.bvalid, self.wresp.bready),
                    self.outstanding_wreq_count > 0)(
            self.outstanding_wreq_count.dec()
        )

        if nodataflow:
            self.df = None
        else:
            self.df = DataflowManager(self.m, self.clk, self.rst)

        self._write_disabled = False
        self._read_disabled = False

    def disable_write(self):
        ports = [self.waddr.awaddr(0),
                 self.waddr.awlen(0),
                 self.waddr.awvalid(0),
                 self.wdata.wdata(0),
                 self.wdata.wstrb(0),
                 self.wdata.wlast(0),
                 self.wdata.wvalid(0)]

        if self.waddr.awid is not None:
            ports.insert(0, self.waddr.awid(0))

        self.seq(
            *ports
        )

        self._write_disabled = True

    def disable_read(self):
        ports = [self.raddr.araddr(0),
                 self.raddr.arlen(0),
                 self.raddr.arvalid(0)]

        if self.raddr.arid is not None:
            ports.insert(0, self.raddr.arid(0))

        self.seq(
            *ports
        )

        self.rdata.rready.assign(0)

        self._read_disabled = True

    def mask_addr(self, addr):
        s = util.log2(self.datawidth // 8)
        return (addr >> s) << s

    def check_boundary(self, addr, length, datawidth=None, boundary_size=None):
        if datawidth is None:
            datawidth = self.datawidth
        if boundary_size is None:
            boundary_size = self.boundary_size
        mask = boundary_size - 1
        return ((addr & mask) + (length << util.log2(datawidth // 8))) >= boundary_size

    def rest_boundary(self, addr, datawidth=None, boundary_size=None):
        if datawidth is None:
            datawidth = self.datawidth
        if boundary_size is None:
            boundary_size = self.boundary_size
        mask = boundary_size - 1
        return (vtypes.Int(boundary_size) - (addr & mask)) >> util.log2(datawidth // 8)

    def write_request(self, addr, length=1, cond=None):
        """
        @return ack
        """
        if self._write_disabled:
            raise TypeError('Write disabled.')

        if isinstance(length, int) and length > 2 ** self.burst_size_width:
            raise ValueError("length must be less than 257.")

        if isinstance(length, int) and length < 1:
            raise ValueError("length must be more than 0.")

        if cond is not None:
            self.seq.If(cond)

        ack = vtypes.Ors(self.waddr.awready, vtypes.Not(self.waddr.awvalid))

        self.seq.If(ack)(
            self.waddr.awid(0) if self.waddr.awid is not None else (),
            self.waddr.awaddr(addr),
            self.waddr.awlen(length - 1),
            self.waddr.awvalid(1)
        )
        self.seq.Then().If(length == 0)(
            self.waddr.awvalid(0)
        )

        # de-assert
        self.seq.Delay(1)(
            self.waddr.awvalid(0)
        )

        # retry
        self.seq.If(vtypes.Ands(self.waddr.awvalid, vtypes.Not(self.waddr.awready)))(
            self.waddr.awvalid(self.waddr.awvalid)
        )

        return ack

    def write_request_counter(self, addr, length=1, cond=None, counter=None):
        """
        @return ack, counter
        """
        if self._write_disabled:
            raise TypeError('Write disabled.')

        if isinstance(length, int) and length > 2 ** self.burst_size_width:
            raise ValueError("length must be less than 257.")

        if isinstance(length, int) and length < 1:
            raise ValueError("length must be more than 0.")

        if counter is not None and not isinstance(counter, vtypes.Reg):
            raise TypeError("counter must be Reg or None.")

        if cond is not None:
            self.seq.If(cond)

        ack = vtypes.Ors(self.waddr.awready, vtypes.Not(self.waddr.awvalid))

        if counter is None:
            counter = self.m.TmpReg(self.burst_size_width + 1, initval=0,
                                    prefix='counter')

        self.write_counters.append(counter)

        self.seq.If(vtypes.Ands(ack, counter == 0))(
            self.waddr.awid(0) if self.waddr.awid is not None else (),
            self.waddr.awaddr(addr),
            self.waddr.awlen(length - 1),
            self.waddr.awvalid(1),
            counter(length)
        )
        self.seq.Then().If(length == 0)(
            self.waddr.awvalid(0)
        )

        # de-assert
        self.seq.Delay(1)(
            self.waddr.awvalid(0)
        )

        # retry
        self.seq.If(vtypes.Ands(self.waddr.awvalid, vtypes.Not(self.waddr.awready)))(
            self.waddr.awvalid(self.waddr.awvalid)
        )

        return ack, counter

    def write_data(self, data, counter=None, cond=None):
        """
        @return ack, last
        """
        if self._write_disabled:
            raise TypeError('Write disabled.')

        if counter is not None and not isinstance(counter, vtypes.Reg):
            raise TypeError("counter must be Reg or None.")

        if counter is None:
            counter = self.write_counters[-1]

        if cond is not None:
            self.seq.If(cond)

        ack = vtypes.Ands(counter > 0,
                          vtypes.Ors(self.wdata.wready, vtypes.Not(self.wdata.wvalid)))
        last = self.m.TmpReg(initval=0, prefix='last')

        self.seq.If(vtypes.Ands(ack, counter > 0))(
            self.wdata.wdata(data),
            self.wdata.wvalid(1),
            self.wdata.wlast(0),
            self.wdata.wstrb(vtypes.Repeat(
                vtypes.Int(1, 1), (self.wdata.datawidth // 8))),
            counter.dec()
        )
        self.seq.Then().If(counter == 1)(
            self.wdata.wlast(1),
            last(1)
        )

        # de-assert
        self.seq.Delay(1)(
            self.wdata.wvalid(0),
            self.wdata.wlast(0),
            last(0)
        )

        # retry
        self.seq.If(vtypes.Ands(self.wdata.wvalid, vtypes.Not(self.wdata.wready)))(
            self.wdata.wvalid(self.wdata.wvalid),
            self.wdata.wlast(self.wdata.wlast),
            last(last)
        )

        return ack, last

    def write_dataflow(self, data, counter=None, cond=None, when=None):
        """
        @return done
        'data' and 'when' must be dataflow variables
        """
        if self._write_disabled:
            raise TypeError('Write disabled.')

        if counter is not None and not isinstance(counter, vtypes.Reg):
            raise TypeError("counter must be Reg or None.")

        if counter is None:
            counter = self.write_counters[-1]

        ack = vtypes.Ands(counter > 0,
                          vtypes.Ors(self.wdata.wready, vtypes.Not(self.wdata.wvalid)))
        last = self.m.TmpReg(initval=0, prefix='last')

        if cond is None:
            cond = ack
        else:
            cond = (cond, ack)

        if when is None or not isinstance(when, df_numeric):
            raw_data, raw_valid = data.read(cond=cond)
        else:
            data_list, raw_valid = read_multi(self.m, data, when, cond=cond)
            raw_data = data_list[0]
            when = data_list[1]

        when_cond = make_condition(when, ready=cond)
        if when_cond is not None:
            raw_valid = vtypes.Ands(when_cond, raw_valid)

        # write condition
        self.seq.If(raw_valid)

        self.seq.If(vtypes.Ands(ack, counter > 0))(
            self.wdata.wdata(raw_data),
            self.wdata.wvalid(1),
            self.wdata.wlast(0),
            self.wdata.wstrb(vtypes.Repeat(
                vtypes.Int(1, 1), (self.wdata.datawidth // 8))),
            counter.dec()
        )
        self.seq.Then().If(counter == 1)(
            self.wdata.wlast(1),
            last(1)
        )

        # de-assert
        self.seq.Delay(1)(
            self.wdata.wvalid(0),
            self.wdata.wlast(0),
            last(0)
        )

        # retry
        self.seq.If(vtypes.Ands(self.wdata.wvalid, vtypes.Not(self.wdata.wready)))(
            self.wdata.wvalid(self.wdata.wvalid),
            self.wdata.wlast(self.wdata.wlast),
            last(last)
        )

        done = vtypes.Ands(last, self.wdata.wvalid, self.wdata.wready)

        return done

    def write_completed(self):
        return self.outstanding_wreq_count == 0

    def read_request(self, addr, length=1, cond=None):
        """
        @return ack
        """
        if self._read_disabled:
            raise TypeError('Read disabled.')

        if isinstance(length, int) and length > 2 ** self.burst_size_width:
            raise ValueError("length must be less than 257.")

        if isinstance(length, int) and length < 1:
            raise ValueError("length must be more than 0.")

        if cond is not None:
            self.seq.If(cond)

        ack = vtypes.Ors(self.raddr.arready, vtypes.Not(self.raddr.arvalid))

        self.seq.If(ack)(
            self.raddr.arid(0) if self.raddr.arid is not None else (),
            self.raddr.araddr(addr),
            self.raddr.arlen(length - 1),
            self.raddr.arvalid(1)
        )

        # de-assert
        self.seq.Delay(1)(
            self.raddr.arvalid(0)
        )

        # retry
        self.seq.If(vtypes.Ands(self.raddr.arvalid, vtypes.Not(self.raddr.arready)))(
            self.raddr.arvalid(self.raddr.arvalid)
        )

        return ack

    def read_request_counter(self, addr, length=1, cond=None, counter=None):
        """
        @return ack, counter
        """
        if self._read_disabled:
            raise TypeError('Read disabled.')

        if isinstance(length, int) and length > 2 ** self.burst_size_width:
            raise ValueError("length must be less than 257.")

        if isinstance(length, int) and length < 1:
            raise ValueError("length must be more than 0.")

        if counter is not None and not isinstance(counter, vtypes.Reg):
            raise TypeError("counter must be Reg or None.")

        if cond is not None:
            self.seq.If(cond)

        ack = vtypes.Ors(self.raddr.arready, vtypes.Not(self.raddr.arvalid))

        if counter is None:
            counter = self.m.TmpReg(self.burst_size_width + 1, initval=0, prefix='counter')

        self.read_counters.append(counter)

        self.seq.If(vtypes.Ands(ack, counter == 0))(
            self.raddr.arid(0) if self.raddr.arid is not None else (),
            self.raddr.araddr(addr),
            self.raddr.arlen(length - 1),
            self.raddr.arvalid(1),
            counter(length)
        )

        # de-assert
        self.seq.Delay(1)(
            self.raddr.arvalid(0)
        )

        # retry
        self.seq.If(vtypes.Ands(self.raddr.arvalid, vtypes.Not(self.raddr.arready)))(
            self.raddr.arvalid(self.raddr.arvalid)
        )

        return ack, counter

    def read_data(self, counter=None, cond=None):
        """
        @return data, valid, last
        """
        if self._read_disabled:
            raise TypeError('Read disabled.')

        if counter is not None and not isinstance(counter, vtypes.Reg):
            raise TypeError("counter must be Reg or None.")

        if counter is None:
            counter = self.read_counters[-1]

        ready = make_condition(cond)
        val = 1 if ready is None else ready

        _connect_ready(self.rdata.rready._get_module(), self.rdata.rready, val)

        ack = vtypes.Ands(self.rdata.rready, self.rdata.rvalid)
        data = self.rdata.rdata
        valid = ack
        last = self.rdata.rlast

        self.seq.If(vtypes.Ands(ack, counter > 0))(
            counter.dec()
        )

        return data, valid, last

    def read_dataflow(self, counter=None, cond=None, point=0, signed=True):
        """
        @return data, last, done
        """
        if self._read_disabled:
            raise TypeError('Read disabled.')

        if counter is not None and not isinstance(counter, vtypes.Reg):
            raise TypeError("counter must be Reg or None.")

        if counter is None:
            counter = self.read_counters[-1]

        data_ready = self.m.TmpWire(prefix='data_ready')
        last_ready = self.m.TmpWire(prefix='last_ready')
        data_ready.assign(1)
        last_ready.assign(1)

        if cond is None:
            cond = (data_ready, last_ready)
        elif isinstance(cond, (tuple, list)):
            cond = tuple(list(cond) + [data_ready, last_ready])
        else:
            cond = (cond, data_ready, last_ready)

        ready = make_condition(*cond)
        val = 1 if ready is None else ready

        _connect_ready(self.rdata.rready._get_module(), self.rdata.rready, val)

        ack = vtypes.Ands(self.rdata.rready, self.rdata.rvalid)
        data = self.rdata.rdata
        valid = self.rdata.rvalid
        last = self.rdata.rlast

        self.seq.If(vtypes.Ands(ack, counter > 0))(
            counter.dec()
        )

        df = self.df if self.df is not None else _df

        df_data = df.Variable(data, valid, data_ready,
                              width=self.datawidth, point=point, signed=signed)
        df_last = df.Variable(last, valid, last_ready, width=1, signed=False)
        done = vtypes.Ands(last, self.rdata.rvalid, self.rdata.rready)

        return df_data, df_last, done

    def connect(self, ports, name):
        if not self.noio:
            raise ValueError('I/O ports can not be connected to others.')

        if '_'.join([name, 'awid']) in ports:
            awid = ports['_'.join([name, 'awid'])]
        else:
            awid = None
        awaddr = ports['_'.join([name, 'awaddr'])]
        awlen = ports['_'.join([name, 'awlen'])]
        awsize = ports['_'.join([name, 'awsize'])]
        awburst = ports['_'.join([name, 'awburst'])]
        awlock = ports['_'.join([name, 'awlock'])]
        awcache = ports['_'.join([name, 'awcache'])]
        awprot = ports['_'.join([name, 'awprot'])]
        awqos = ports['_'.join([name, 'awqos'])]
        if '_'.join([name, 'awuser']) in ports:
            awuser = ports['_'.join([name, 'awuser'])]
        else:
            awuser = None
        awvalid = ports['_'.join([name, 'awvalid'])]
        awready = ports['_'.join([name, 'awready'])]

        if awid is not None:
            awid.connect(self.waddr.awid if self.waddr.awid is not None else 0)
        awaddr.connect(self.waddr.awaddr)
        awlen.connect(self.waddr.awlen)
        awsize.connect(self.waddr.awsize)
        awburst.connect(self.waddr.awburst)
        awlock.connect(self.waddr.awlock)
        awcache.connect(self.waddr.awcache)
        awprot.connect(self.waddr.awprot)
        awqos.connect(self.waddr.awqos)
        if awuser is not None:
            awuser.connect(self.waddr.awuser if self.waddr.awuser is not None else 0)
        awvalid.connect(self.waddr.awvalid)
        self.waddr.awready.connect(awready)

        wdata = ports['_'.join([name, 'wdata'])]
        wstrb = ports['_'.join([name, 'wstrb'])]
        wlast = ports['_'.join([name, 'wlast'])]
        if '_'.join([name, 'wuser']) in ports:
            wuser = ports['_'.join([name, 'wuser'])]
        else:
            wuser = None
        wvalid = ports['_'.join([name, 'wvalid'])]
        wready = ports['_'.join([name, 'wready'])]

        wdata.connect(self.wdata.wdata)
        wstrb.connect(self.wdata.wstrb)
        wlast.connect(self.wdata.wlast)
        if wuser is not None:
            wuser.connect(self.wdata.wuser if self.wdata.wuser is not None else 0)
        wvalid.connect(self.wdata.wvalid)
        self.wdata.wready.connect(wready)

        if '_'.join([name, 'bid']) in ports:
            bid = ports['_'.join([name, 'bid'])]
        else:
            bid = None
        bresp = ports['_'.join([name, 'bresp'])]
        if '_'.join([name, 'buser']) in ports:
            buser = ports['_'.join([name, 'buser'])]
        else:
            buser = None
        bvalid = ports['_'.join([name, 'bvalid'])]
        bready = ports['_'.join([name, 'bready'])]

        if self.wresp.bid is not None:
            self.wresp.bid.connect(bid if bid is not None else 0)
        self.wresp.bresp.connect(bresp)
        if self.wresp.buser is not None:
            self.wresp.buser.connect(buser if buser is not None else 0)
        self.wresp.bvalid.connect(bvalid)
        bready.connect(self.wresp.bready)

        if '_'.join([name, 'arid']) in ports:
            arid = ports['_'.join([name, 'arid'])]
        else:
            arid = None
        araddr = ports['_'.join([name, 'araddr'])]
        arlen = ports['_'.join([name, 'arlen'])]
        arsize = ports['_'.join([name, 'arsize'])]
        arburst = ports['_'.join([name, 'arburst'])]
        arlock = ports['_'.join([name, 'arlock'])]
        arcache = ports['_'.join([name, 'arcache'])]
        arprot = ports['_'.join([name, 'arprot'])]
        arqos = ports['_'.join([name, 'arqos'])]
        if '_'.join([name, 'aruser']) in ports:
            aruser = ports['_'.join([name, 'aruser'])]
        else:
            aruser = None
        arvalid = ports['_'.join([name, 'arvalid'])]
        arready = ports['_'.join([name, 'arready'])]

        if arid is not None:
            arid.connect(self.raddr.arid if self.raddr.arid is not None else 0)
        araddr.connect(self.raddr.araddr)
        arlen.connect(self.raddr.arlen)
        arsize.connect(self.raddr.arsize)
        arburst.connect(self.raddr.arburst)
        arlock.connect(self.raddr.arlock)
        arcache.connect(self.raddr.arcache)
        arprot.connect(self.raddr.arprot)
        arqos.connect(self.raddr.arqos)
        if aruser is not None:
            aruser.connect(self.raddr.aruser if self.raddr.aruser is not None else 0)
        arvalid.connect(self.raddr.arvalid)
        self.raddr.arready.connect(arready)

        if '_'.join([name, 'rid']) in ports:
            rid = ports['_'.join([name, 'rid'])]
        else:
            rid = None
        rdata = ports['_'.join([name, 'rdata'])]
        rresp = ports['_'.join([name, 'rresp'])]
        rlast = ports['_'.join([name, 'rlast'])]
        if '_'.join([name, 'ruser']) in ports:
            ruser = ports['_'.join([name, 'ruser'])]
        else:
            ruser = None
        rvalid = ports['_'.join([name, 'rvalid'])]
        rready = ports['_'.join([name, 'rready'])]

        if self.rdata.rid is not None:
            self.rdata.rid.connect(rid if rid is not None else 0)
        self.rdata.rdata.connect(rdata)
        self.rdata.rresp.connect(rresp)
        self.rdata.rlast.connect(rlast)
        if self.rdata.ruser is not None:
            self.rdata.ruser.connect(ruser if ruser is not None else 0)
        self.rdata.rvalid.connect(rvalid)
        rready.connect(self.rdata.rready)


# AXI-Lite
class AxiLiteMaster(AxiMaster):

    def __init__(self, m, name, clk, rst, datawidth=32, addrwidth=32,
                 waddr_cache_mode=AxCACHE_NONCOHERENT, raddr_cache_mode=AxCACHE_NONCOHERENT,
                 waddr_prot_mode=AxPROT_NONCOHERENT, raddr_prot_mode=AxPROT_NONCOHERENT,
                 noio=False, nodataflow=False):

        self.m = m
        self.name = name

        self.clk = clk
        self.rst = rst

        self.datawidth = datawidth
        self.addrwidth = addrwidth

        self.noio = noio

        if not hasattr(self.m, 'masterbus'):
            self.m.masterbus = []

        self.m.masterbus.append(self)

        itype = util.t_Wire if noio else None
        otype = util.t_Reg if noio else None

        self.waddr = AxiLiteMasterWriteAddress(m, name, datawidth, addrwidth,
                                               itype, otype)
        self.wdata = AxiLiteMasterWriteData(m, name, datawidth, addrwidth,
                                            itype, otype)
        self.wresp = AxiLiteMasterWriteResponse(m, name, datawidth, addrwidth,
                                                itype, otype)
        self.raddr = AxiLiteMasterReadAddress(m, name, datawidth, addrwidth,
                                              itype, otype)

        otype = util.t_Wire if noio else None

        self.rdata = AxiLiteMasterReadData(m, name, datawidth, addrwidth,
                                           itype, otype)

        self.seq = Seq(m, name, clk, rst)

        # default values
        self.waddr.awcache.assign(waddr_cache_mode)
        self.waddr.awprot.assign(waddr_prot_mode)
        self.wresp.bready.assign(1)
        self.raddr.arcache.assign(raddr_cache_mode)
        self.raddr.arprot.assign(raddr_prot_mode)

        # outstanding write request
        self.outstanding_wreq_count = self.m.TmpReg(self.addrwidth, initval=0,
                                                    prefix='outstanding_wreq_count')

        self.seq.If(vtypes.Ands(self.waddr.awvalid, self.waddr.awready),
                    vtypes.Not(vtypes.Ands(self.wresp.bvalid, self.wresp.bready)))(
            self.outstanding_wreq_count.inc()
        )
        self.seq.If(vtypes.Not(vtypes.Ands(self.waddr.awvalid, self.waddr.awready)),
                    vtypes.Ands(self.wresp.bvalid, self.wresp.bready),
                    self.outstanding_wreq_count > 0)(
            self.outstanding_wreq_count.dec()
        )

        if nodataflow:
            self.df = None
        else:
            self.df = DataflowManager(self.m, self.clk, self.rst)

        self._write_disabled = False
        self._read_disabled = False

    def disable_write(self):
        ports = [self.waddr.awaddr(0),
                 self.waddr.awvalid(0),
                 self.wdata.wdata(0),
                 self.wdata.wstrb(0),
                 self.wdata.wvalid(0)]

        self.seq(
            *ports
        )

        self._write_disabled = True

    def disable_read(self):
        ports = [self.raddr.araddr(0),
                 self.raddr.arvalid(0)]

        self.seq(
            *ports
        )

        self.rdata.rready.assign(0)

        self._read_disabled = True

    def write_request(self, addr, length=1, cond=None):
        """
        @return ack
        """
        if self._write_disabled:
            raise TypeError('Write disabled.')

        if length != 1:
            raise ValueError('length must be 1 for lite-interface.')

        if cond is not None:
            self.seq.If(cond)

        ack = vtypes.Ors(self.waddr.awready, vtypes.Not(self.waddr.awvalid))

        self.seq.If(ack)(
            self.waddr.awaddr(addr),
            self.waddr.awvalid(1),
        )

        # de-assert
        self.seq.Delay(1)(
            self.waddr.awvalid(0)
        )

        # retry
        self.seq.If(vtypes.Ands(self.waddr.awvalid, vtypes.Not(self.waddr.awready)))(
            self.waddr.awvalid(self.waddr.awvalid)
        )

        return ack

    def write_data(self, data, cond=None):
        """
        @return ack
        """
        if self._write_disabled:
            raise TypeError('Write disabled.')

        if cond is not None:
            self.seq.If(cond)

        ack = vtypes.Ors(self.wdata.wready, vtypes.Not(self.wdata.wvalid))

        self.seq.If(ack)(
            self.wdata.wdata(data),
            self.wdata.wvalid(1),
            self.wdata.wstrb(vtypes.Repeat(
                vtypes.Int(1, 1), (self.wdata.datawidth // 8)))
        )

        # de-assert
        self.seq.Delay(1)(
            self.wdata.wvalid(0),
        )

        # retry
        self.seq.If(vtypes.Ands(self.wdata.wvalid, vtypes.Not(self.wdata.wready)))(
            self.wdata.wvalid(self.wdata.wvalid)
        )

        return ack

    def write_dataflow(self, data, counter=None, cond=None, when=None):
        """
        @return done
        'data' and 'when' must be dataflow variables
        """
        raise TypeError('lite interface support no dataflow operation.')

    def write_completed(self):
        return self.outstanding_wreq_count == 0

    def read_request(self, addr, length=1, cond=None):
        """
        @return ack
        """
        if self._read_disabled:
            raise TypeError('Read disabled.')

        if length != 1:
            raise ValueError('length must be 1 for lite-interface.')

        if cond is not None:
            self.seq.If(cond)

        ack = vtypes.Ors(self.raddr.arready, vtypes.Not(self.raddr.arvalid))

        self.seq.If(ack)(
            self.raddr.araddr(addr),
            self.raddr.arvalid(1)
        )

        # de-assert
        self.seq.Delay(1)(
            self.raddr.arvalid(0)
        )

        # retry
        self.seq.If(vtypes.Ands(self.raddr.arvalid, vtypes.Not(self.raddr.arready)))(
            self.raddr.arvalid(self.raddr.arvalid)
        )

        return ack

    def read_data(self, cond=None):
        """
        @return data, valid
        """
        if self._read_disabled:
            raise TypeError('Read disabled.')

        ready = make_condition(cond)
        val = 1 if ready is None else ready

        _connect_ready(self.rdata.rready._get_module(), self.rdata.rready, val)

        ack = vtypes.Ands(self.rdata.rready, self.rdata.rvalid)
        data = self.rdata.rdata
        valid = ack

        return data, valid

    def read_dataflow(self, counter=None, cond=None, point=0, signed=True):
        """
        @return data, last, done
        """
        raise TypeError('lite interface support no dataflow operation.')

    def connect(self, ports, name):
        if not self.noio:
            raise ValueError('I/O ports can not be connected to others.')

        awaddr = ports['_'.join([name, 'awaddr'])]
        awcache = ports['_'.join([name, 'awcache'])]
        awprot = ports['_'.join([name, 'awprot'])]
        awvalid = ports['_'.join([name, 'awvalid'])]
        awready = ports['_'.join([name, 'awready'])]

        awaddr.connect(self.waddr.awaddr)
        awcache.connect(self.waddr.awcache)
        awprot.connect(self.waddr.awprot)
        awvalid.connect(self.waddr.awvalid)
        self.waddr.awready.connect(awready)

        wdata = ports['_'.join([name, 'wdata'])]
        wstrb = ports['_'.join([name, 'wstrb'])]
        wvalid = ports['_'.join([name, 'wvalid'])]
        wready = ports['_'.join([name, 'wready'])]

        wdata.connect(self.wdata.wdata)
        wstrb.connect(self.wdata.wstrb)
        wvalid.connect(self.wdata.wvalid)
        self.wdata.wready.connect(wready)

        bresp = ports['_'.join([name, 'bresp'])]
        bvalid = ports['_'.join([name, 'bvalid'])]
        bready = ports['_'.join([name, 'bready'])]

        self.wresp.bresp.connect(bresp)
        self.wresp.bvalid.connect(bvalid)
        bready.connect(self.wresp.bready)

        araddr = ports['_'.join([name, 'araddr'])]
        arcache = ports['_'.join([name, 'arcache'])]
        arprot = ports['_'.join([name, 'arprot'])]
        arvalid = ports['_'.join([name, 'arvalid'])]
        arready = ports['_'.join([name, 'arready'])]

        araddr.connect(self.raddr.araddr)
        arcache.connect(self.raddr.arcache)
        arprot.connect(self.raddr.arprot)
        arvalid.connect(self.raddr.arvalid)
        self.raddr.arready.connect(arready)

        rdata = ports['_'.join([name, 'rdata'])]
        rresp = ports['_'.join([name, 'rresp'])]
        rvalid = ports['_'.join([name, 'rvalid'])]
        rready = ports['_'.join([name, 'rready'])]

        self.rdata.rdata.connect(rdata)
        self.rdata.rresp.connect(rresp)
        self.rdata.rvalid.connect(rvalid)
        rready.connect(self.rdata.rready)


class AxiSlave(object):
    burst_size_width = 8

    def __init__(self, m, name, clk, rst, datawidth=32, addrwidth=32,
                 waddr_id_width=0, wdata_id_width=0, wresp_id_width=0,
                 raddr_id_width=0, rdata_id_width=0,
                 waddr_user_width=2, wdata_user_width=0, wresp_user_width=0,
                 raddr_user_width=2, rdata_user_width=0,
                 wresp_user_mode=xUSER_DEFAULT,
                 rdata_user_mode=xUSER_DEFAULT,
                 noio=False, nodataflow=False):

        self.m = m
        self.name = name

        self.clk = clk
        self.rst = rst

        self.datawidth = datawidth
        self.addrwidth = addrwidth

        self.noio = noio

        if not hasattr(self.m, 'slavebus'):
            self.m.slavebus = []

        self.m.slavebus.append(self)

        itype = util.t_Wire if noio else None
        otype = util.t_Wire if noio else None

        self.waddr = AxiSlaveWriteAddress(m, name, datawidth, addrwidth,
                                          waddr_id_width, waddr_user_width, itype, otype)
        self.wdata = AxiSlaveWriteData(m, name, datawidth, addrwidth,
                                       wdata_id_width, wdata_user_width, itype, otype)
        self.wresp = AxiSlaveWriteResponse(m, name, datawidth, addrwidth,
                                           wresp_id_width, wresp_user_width, itype, otype)
        self.raddr = AxiSlaveReadAddress(m, name, datawidth, addrwidth,
                                         raddr_id_width, raddr_user_width, itype, otype)

        itype = util.t_Reg if noio else None

        self.rdata = AxiSlaveReadData(m, name, datawidth, addrwidth,
                                      rdata_id_width, rdata_user_width, itype, otype)

        self.seq = Seq(m, name, clk, rst)

        # default values
        self.wresp.bresp.assign(0)
        if self.wresp.buser is not None:
            self.wresp.buser.assign(wresp_user_mode)
        self.rdata.rresp.assign(0)
        if self.rdata.ruser is not None:
            self.rdata.ruser.assign(rdata_user_mode)

        # write response
        if self.wresp.bid is not None:
            self.seq.If(self.waddr.awvalid, self.waddr.awready, vtypes.Not(self.wresp.bvalid))(
                self.wresp.bid(self.waddr.awid if self.waddr.awid is not None else 0)
            )

        if self.rdata.rid is not None:
            self.seq.If(self.raddr.arvalid, self.raddr.arready)(
                self.rdata.rid(self.raddr.arid if self.raddr.arid is not None else 0)
            )

        self.seq.If(self.wresp.bvalid, self.wresp.bready)(
            self.wresp.bvalid(0)
        )
        self.seq.If(self.wdata.wvalid, self.wdata.wready, self.wdata.wlast)(
            self.wresp.bvalid(1)
        )

        self.write_counters = []
        self.read_counters = []

        if nodataflow:
            self.df = None
        else:
            self.df = DataflowManager(self.m, self.clk, self.rst)

        self._write_disabled = False
        self._read_disabled = False

    def disable_write(self):
        self.waddr.awready.assign(0)
        self.wdata.wready.assign(0)

        self._write_disabled = True

    def disable_read(self):
        self.raddr.arready.assign(0)

        ports = [self.rdata.rvalid(0),
                 self.rdata.rlast(0)]

        self.seq(
            *ports
        )

        self._read_disabled = True

    def pull_request_counter(self, cond, counter=None):
        """
        @return addr, counter, readvalid, writevalid
        """
        if counter is not None and not isinstance(counter, vtypes.Reg):
            raise TypeError("counter must be Reg or None.")

        if counter is None:
            counter = self.m.TmpReg(self.burst_size_width + 1, initval=0, prefix='counter')

        ready = make_condition(cond)

        write_ack = vtypes.Ands(self.waddr.awready, self.waddr.awvalid,
                                vtypes.Not(self.wresp.bvalid))
        read_ack = vtypes.Ands(self.raddr.arready, self.raddr.arvalid)
        addr = self.m.TmpReg(self.addrwidth, initval=0, prefix='addr')
        writevalid = self.m.TmpReg(initval=0, prefix='writevalid')
        readvalid = self.m.TmpReg(initval=0, prefix='readvalid')

        prev_awvalid = self.m.TmpReg(initval=0, prefix='prev_awvalid')
        self.seq(
            prev_awvalid(self.waddr.awvalid)
        )
        prev_arvalid = self.m.TmpReg(initval=0, prefix='prev_arvalid')
        self.seq(
            prev_arvalid(self.raddr.arvalid)
        )

        writeval = vtypes.Ands(vtypes.Not(writevalid), vtypes.Not(readvalid),
                               vtypes.Not(self.wresp.bvalid),
                               prev_awvalid)
        if ready is not None:
            writeval = vtypes.Ands(ready, writeval)

        readval = vtypes.Ands(vtypes.Not(readvalid), vtypes.Not(writevalid),
                              prev_arvalid, vtypes.Not(prev_awvalid))

        if ready is not None:
            readval = vtypes.Ands(ready, readval)

        _connect_ready(self.waddr.awready._get_module(),
                       self.waddr.awready, writeval)
        _connect_ready(self.raddr.arready._get_module(),
                       self.raddr.arready, readval)

        self.seq(
            writevalid(0),
            readvalid(0)
        )
        self.seq.If(write_ack)(
            addr(self.waddr.awaddr),
            counter(self.waddr.awlen + 1),
            writevalid(1)
        ).Elif(read_ack)(
            addr(self.raddr.araddr),
            counter(self.raddr.arlen + 1),
            readvalid(1)
        )

        return addr, counter, readvalid, writevalid

    def pull_write_request_counter(self, cond=None, counter=None):
        """
        @return addr, counter, valid
        """
        if self._write_disabled:
            raise TypeError('Write disabled.')

        if counter is not None and not isinstance(counter, vtypes.Reg):
            raise TypeError("counter must be Reg or None.")

        if counter is None:
            counter = self.m.TmpReg(self.burst_size_width + 1, initval=0,
                                    prefix='counter')

        self.write_counters.append(counter)

        ready = make_condition(cond)

        ack = vtypes.Ands(self.waddr.awready, self.waddr.awvalid,
                          vtypes.Not(self.wresp.bvalid))
        addr = self.m.TmpReg(self.addrwidth, initval=0, prefix='addr')
        valid = self.m.TmpReg(initval=0, prefix='valid')

        prev_awvalid = self.m.TmpReg(initval=0, prefix='prev_awvalid')
        self.seq(
            prev_awvalid(self.waddr.awvalid)
        )

        val = (vtypes.Ands(vtypes.Not(valid),
                           vtypes.Not(self.wresp.bvalid),
                           prev_awvalid) if ready is None else
               vtypes.Ands(ready, vtypes.Not(valid),
                           vtypes.Not(self.wresp.bvalid),
                           prev_awvalid))

        _connect_ready(self.waddr.awready._get_module(),
                       self.waddr.awready, val)

        self.seq.If(ack)(
            addr(self.waddr.awaddr),
            counter(self.waddr.awlen + 1)
        )

        self.seq(
            valid(ack)
        )

        return addr, counter, valid

    def pull_write_data(self, counter=None, cond=None):
        """
        @return data, mask, valid, last
        """
        if self._write_disabled:
            raise TypeError('Write disabled.')

        if counter is not None and not isinstance(counter, vtypes.Reg):
            raise TypeError("counter must be Reg or None.")

        if counter is None:
            counter = self.write_counters[-1]

        ready = make_condition(cond)
        val = 1 if ready is None else ready

        _connect_ready(self.wdata.wready._get_module(), self.wdata.wready, val)

        ack = vtypes.Ands(self.wdata.wready, self.wdata.wvalid)
        data = self.wdata.wdata
        mask = self.wdata.wstrb
        valid = ack
        last = self.wdata.wlast

        self.seq.If(vtypes.Ands(ack, counter > 0))(
            counter.dec()
        )

        return data, mask, valid, last

    def pull_write_dataflow(self, counter=None, cond=None):
        """
        @return data, mask, last, done
        """

        if self._write_disabled:
            raise TypeError('Write disabled.')

        if counter is not None and not isinstance(counter, vtypes.Reg):
            raise TypeError("counter must be Reg or None.")

        if counter is None:
            counter = self.write_counters[-1]

        data_ready = self.m.TmpWire(prefix='data_ready')
        mask_ready = self.m.TmpWire(prefix='mask_ready')
        last_ready = self.m.TmpWire(prefix='last_ready')
        data_ready.assign(1)
        mask_ready.assign(1)
        last_ready.assign(1)

        if cond is None:
            cond = (data_ready, last_ready)
        elif isinstance(cond, (tuple, list)):
            cond = tuple(list(cond) + [data_ready, last_ready])
        else:
            cond = (cond, data_ready, last_ready)

        ready = make_condition(*cond)
        val = 1 if ready is None else ready

        _connect_ready(self.wdata.wready._get_module(), self.wdata.wready, val)

        ack = vtypes.Ands(self.wdata.wready, self.wdata.wvalid)
        data = self.wdata.wdata
        mask = self.wdata.wstrb
        valid = self.wdata.wvalid
        last = self.wdata.wlast

        self.seq.If(vtypes.Ands(ack, counter > 0))(
            counter.dec()
        )

        df_data = self.df.Variable(data, valid, data_ready,
                                   width=self.datawidth, signed=False)
        df_mask = self.df.Variable(mask, valid, mask_ready,
                                   width=self.datawidth // 4, signed=False)
        df_last = self.df.Variable(last, valid, last_ready,
                                   width=1, signed=False)
        done = vtypes.Ands(last, self.wdata.wvalid, self.wdata.wready)

        return df_data, df_mask, df_last, done

    def pull_read_request_counter(self, cond=None, counter=None):
        """
        @return addr, counter, valid
        """
        if self._read_disabled:
            raise TypeError('Read disabled.')

        if counter is not None and not isinstance(counter, vtypes.Reg):
            raise TypeError("counter must be Reg or None.")

        if counter is None:
            counter = self.m.TmpReg(self.burst_size_width + 1, initval=0, prefix='counter')

        self.read_counters.append(counter)

        ready = make_condition(cond)

        ack = vtypes.Ands(self.raddr.arready, self.raddr.arvalid)
        addr = self.m.TmpReg(self.addrwidth, initval=0, prefix='addr')
        valid = self.m.TmpReg(initval=0, prefix='valid')

        prev_arvalid = self.m.TmpReg(initval=0, prefix='prev_arvalid')
        self.seq(
            prev_arvalid(self.raddr.arvalid)
        )

        val = (vtypes.Ands(vtypes.Not(valid), prev_arvalid) if ready is None else
               vtypes.Ands(ready, vtypes.Not(valid), prev_arvalid))

        _connect_ready(self.raddr.arready._get_module(),
                       self.raddr.arready, val)

        self.seq.If(ack)(
            addr(self.raddr.araddr),
            counter(self.raddr.arlen + 1)
        )

        self.seq(
            valid(ack)
        )

        return addr, counter, valid

    def push_read_data(self, data, counter=None, cond=None):
        """
        @return ack, valid, last
        """
        if self._read_disabled:
            raise TypeError('Read disabled.')

        if counter is not None and not isinstance(counter, vtypes.Reg):
            raise TypeError("counter must be Reg or None.")

        if counter is None:
            counter = self.read_counters[-1]

        if cond is not None:
            self.seq.If(cond)

        ack = vtypes.Ands(counter > 0,
                          vtypes.Ors(self.rdata.rready, vtypes.Not(self.rdata.rvalid)))
        valid = vtypes.Ands(self.rdata.rready, self.rdata.rvalid)
        last = self.rdata.rlast

        self.seq.If(vtypes.Ands(ack, counter > 0))(
            self.rdata.rdata(data),
            self.rdata.rvalid(1),
            self.rdata.rlast(0),
            counter.dec()
        )
        self.seq.Then().If(counter == 1)(
            self.rdata.rlast(1)
        )

        # de-assert
        self.seq.Delay(1)(
            self.rdata.rvalid(0),
            self.rdata.rlast(0)
        )

        # retry
        self.seq.If(vtypes.Ands(self.rdata.rvalid, vtypes.Not(self.rdata.rready)))(
            self.rdata.rvalid(self.rdata.rvalid),
            self.rdata.rlast(self.rdata.rlast)
        )

        return ack, valid, last

    def push_read_dataflow(self, data, counter=None, cond=None):
        """ 
        @return done
        """

        if self._read_disabled:
            raise TypeError('Read disabled.')

        if counter is not None and not isinstance(counter, vtypes.Reg):
            raise TypeError("counter must be Reg or None.")

        if counter is None:
            counter = self.read_counters[-1]

        ack = vtypes.Ands(counter > 0,
                          vtypes.Ors(self.rdata.rready, vtypes.Not(self.rdata.rvalid)))

        if cond is None:
            cond = ack
        else:
            cond = (cond, ack)

        raw_data, raw_valid = data.read(cond=cond)

        # write condition
        self.seq.If(raw_valid)

        self.seq.If(vtypes.Ands(ack, counter > 0))(
            self.rdata.rdata(raw_data),
            self.rdata.rvalid(1),
            self.rdata.rlast(0),
            counter.dec()
        )
        self.seq.Then().If(counter == 1)(
            self.rdata.rlast(1)
        )

        # de-assert
        self.seq.Delay(1)(
            self.rdata.rvalid(0),
            self.rdata.rlast(0)
        )

        # retry
        self.seq.If(vtypes.Ands(self.rdata.rvalid, vtypes.Not(self.rdata.rready)))(
            self.rdata.rvalid(self.rdata.rvalid),
            self.rdata.rlast(self.rdata.rlast)
        )

        done = vtypes.Ands(self.rdata.rlast, self.rdata.rvalid, self.rdata.rready)

        return done

    def connect(self, ports, name):
        if not self.noio:
            raise ValueError('I/O ports can not be connected to others.')

        ports = defaultdict(lambda: None, ports)

        if '_'.join([name, 'awid']) in ports:
            awid = ports['_'.join([name, 'awid'])]
        else:
            awid = None
        awaddr = ports['_'.join([name, 'awaddr'])]
        awlen = ports['_'.join([name, 'awlen'])]
        awsize = ports['_'.join([name, 'awsize'])]
        awburst = ports['_'.join([name, 'awburst'])]
        awlock = ports['_'.join([name, 'awlock'])]
        awcache = ports['_'.join([name, 'awcache'])]
        awprot = ports['_'.join([name, 'awprot'])]
        awqos = ports['_'.join([name, 'awqos'])]
        if '_'.join([name, 'awuser']) in ports:
            awuser = ports['_'.join([name, 'awuser'])]
        else:
            awuser = None
        awvalid = ports['_'.join([name, 'awvalid'])]
        awready = ports['_'.join([name, 'awready'])]

        if self.waddr.awid is not None:
            self.waddr.awid.connect(awid if awid is not None else 0)
        self.waddr.awaddr.connect(awaddr)
        self.waddr.awlen.connect(awlen if awlen is not None else 0)
        self.waddr.awsize.connect(awsize if awsize is not None else
                                  int(math.log(self.datawidth // 8)))
        self.waddr.awburst.connect(awburst if awburst is not None else BURST_INCR)
        self.waddr.awlock.connect(awlock if awlock is not None else 0)
        self.waddr.awcache.connect(awcache)
        self.waddr.awprot.connect(awprot)
        self.waddr.awqos.connect(awqos if awqos is not None else 0)
        if self.waddr.awuser is not None:
            self.waddr.awuser.connect(awuser if awuser is not None else 0)
        self.waddr.awvalid.connect(awvalid)
        awready.connect(self.waddr.awready)

        wdata = ports['_'.join([name, 'wdata'])]
        wstrb = ports['_'.join([name, 'wstrb'])]
        wlast = ports['_'.join([name, 'wlast'])]
        if '_'.join([name, 'wuser']) in ports:
            wuser = ports['_'.join([name, 'wuser'])]
        else:
            wuser = None
        wvalid = ports['_'.join([name, 'wvalid'])]
        wready = ports['_'.join([name, 'wready'])]

        self.wdata.wdata.connect(wdata)
        self.wdata.wstrb.connect(wstrb)
        self.wdata.wlast.connect(wlast if wlast is not None else 1)
        if self.wdata.wuser is not None:
            self.wdata.wuser.connect(wuser if wuser is not None else 0)
        self.wdata.wvalid.connect(wvalid)
        wready.connect(self.wdata.wready)

        if '_'.join([name, 'bid']) in ports:
            bid = ports['_'.join([name, 'bid'])]
        else:
            bid = None
        bresp = ports['_'.join([name, 'bresp'])]
        if '_'.join([name, 'buser']) in ports:
            buser = ports['_'.join([name, 'buser'])]
        else:
            buser = None
        bvalid = ports['_'.join([name, 'bvalid'])]
        bready = ports['_'.join([name, 'bready'])]

        if bid is not None:
            bid.connect(self.wresp.bid if self.wresp.bid is not None else 0)
        bresp.connect(self.wresp.bresp)
        if buser is not None:
            buser.connect(self.wresp.buser if self.wresp.buser is not None else 0)
        bvalid.connect(self.wresp.bvalid)
        self.wresp.bready.connect(bready)

        if '_'.join([name, 'arid']) in ports:
            arid = ports['_'.join([name, 'arid'])]
        else:
            arid = None
        araddr = ports['_'.join([name, 'araddr'])]
        arlen = ports['_'.join([name, 'arlen'])]
        arsize = ports['_'.join([name, 'arsize'])]
        arburst = ports['_'.join([name, 'arburst'])]
        arlock = ports['_'.join([name, 'arlock'])]
        arcache = ports['_'.join([name, 'arcache'])]
        arprot = ports['_'.join([name, 'arprot'])]
        arqos = ports['_'.join([name, 'arqos'])]
        if '_'.join([name, 'aruser']) in ports:
            aruser = ports['_'.join([name, 'aruser'])]
        else:
            aruser = None
        arvalid = ports['_'.join([name, 'arvalid'])]
        arready = ports['_'.join([name, 'arready'])]

        if self.raddr.arid is not None:
            self.raddr.arid.connect(arid if arid is not None else 0)
        self.raddr.araddr.connect(araddr)
        self.raddr.arlen.connect(arlen if arlen is not None else 0)
        self.raddr.arsize.connect(arsize if arsize is not None else
                                  int(math.log(self.datawidth // 8)))
        self.raddr.arburst.connect(arburst if arburst is not None else BURST_INCR)
        self.raddr.arlock.connect(arlock if arlock is not None else 0)
        self.raddr.arcache.connect(arcache)
        self.raddr.arprot.connect(arprot)
        self.raddr.arqos.connect(arqos if arqos is not None else 0)
        if self.raddr.aruser is not None:
            self.raddr.aruser.connect(aruser if aruser is not None else 0)
        self.raddr.arvalid.connect(arvalid)
        arready.connect(self.raddr.arready)

        if '_'.join([name, 'rid']) in ports:
            rid = ports['_'.join([name, 'rid'])]
        else:
            rid = None
        rdata = ports['_'.join([name, 'rdata'])]
        rresp = ports['_'.join([name, 'rresp'])]
        rlast = ports['_'.join([name, 'rlast'])]
        if '_'.join([name, 'ruser']) in ports:
            ruser = ports['_'.join([name, 'ruser'])]
        else:
            ruser = None
        rvalid = ports['_'.join([name, 'rvalid'])]
        rready = ports['_'.join([name, 'rready'])]

        if rid is not None:
            rid.connect(self.rdata.rid if self.rdata.rid is not None else 0)
        rdata.connect(self.rdata.rdata)
        rresp.connect(self.rdata.rresp)
        if rlast is not None:
            rlast.connect(self.rdata.rlast)
        if ruser is not None:
            ruser.connect(self.rdata.ruser if self.rdata.ruser is not None else 0)
        rvalid.connect(self.rdata.rvalid)
        self.rdata.rready.connect(rready)


class AxiLiteSlave(AxiSlave):

    def __init__(self, m, name, clk, rst, datawidth=32, addrwidth=32,
                 noio=False, nodataflow=False):

        self.m = m
        self.name = name

        self.clk = clk
        self.rst = rst

        self.datawidth = datawidth
        self.addrwidth = addrwidth

        self.noio = noio

        if not hasattr(self.m, 'slavebus'):
            self.m.slavebus = []

        self.m.slavebus.append(self)

        itype = util.t_Wire if noio else None
        otype = util.t_Wire if noio else None

        self.waddr = AxiLiteSlaveWriteAddress(m, name, datawidth, addrwidth,
                                              itype, otype)
        self.wdata = AxiLiteSlaveWriteData(m, name, datawidth, addrwidth,
                                           itype, otype)
        self.wresp = AxiLiteSlaveWriteResponse(m, name, datawidth, addrwidth,
                                               itype, otype)
        self.raddr = AxiLiteSlaveReadAddress(m, name, datawidth, addrwidth,
                                             itype, otype)

        itype = util.t_Reg if noio else None

        self.rdata = AxiLiteSlaveReadData(m, name, datawidth, addrwidth,
                                          itype, otype)

        self.seq = Seq(m, name, clk, rst)

        # default values
        self.wresp.bresp.assign(0)
        self.rdata.rresp.assign(0)

        # write response
        self.seq.If(self.wresp.bvalid, self.wresp.bready)(
            self.wresp.bvalid(0)
        )
        self.seq.If(self.wdata.wvalid, self.wdata.wready)(
            self.wresp.bvalid(1)
        )

        if nodataflow:
            self.df = None
        else:
            self.df = DataflowManager(self.m, self.clk, self.rst)

        self._write_disabled = False
        self._read_disabled = False

    def disable_write(self):
        self.waddr.awready.assign(0)
        self.wdata.wready.assign(0)

        self._write_disabled = True

    def disable_read(self):
        self.raddr.arready.assign(0)

        ports = [self.rdata.rvalid(0)]

        self.seq(
            *ports
        )

        self._read_disabled = True

    def pull_request(self, cond):
        """
        @return addr, readvalid, writevalid
        """

        ready = make_condition(cond)

        write_ack = vtypes.Ands(self.waddr.awready, self.waddr.awvalid,
                                vtypes.Not(self.wresp.bvalid))
        read_ack = vtypes.Ands(self.raddr.arready, self.raddr.arvalid)
        addr = self.m.TmpReg(self.addrwidth, initval=0, prefix='addr')
        writevalid = self.m.TmpReg(initval=0, prefix='writevalid')
        readvalid = self.m.TmpReg(initval=0, prefix='readvalid')

        prev_awvalid = self.m.TmpReg(initval=0, prefix='prev_awvalid')
        self.seq(
            prev_awvalid(self.waddr.awvalid)
        )
        prev_arvalid = self.m.TmpReg(initval=0, prefix='prev_arvalid')
        self.seq(
            prev_arvalid(self.raddr.arvalid)
        )

        writeval = vtypes.Ands(vtypes.Not(writevalid), vtypes.Not(readvalid),
                               vtypes.Not(self.wresp.bvalid),
                               prev_awvalid)
        if ready is not None:
            writeval = vtypes.Ands(ready, writeval)

        readval = vtypes.Ands(vtypes.Not(readvalid), vtypes.Not(writevalid),
                              prev_arvalid, vtypes.Not(prev_awvalid))

        if ready is not None:
            readval = vtypes.Ands(ready, readval)

        _connect_ready(self.waddr.awready._get_module(),
                       self.waddr.awready, writeval)
        _connect_ready(self.raddr.arready._get_module(),
                       self.raddr.arready, readval)

        self.seq(
            writevalid(0),
            readvalid(0)
        )
        self.seq.If(write_ack)(
            addr(self.waddr.awaddr),
            writevalid(1)
        ).Elif(read_ack)(
            addr(self.raddr.araddr),
            readvalid(1)
        )

        return addr, readvalid, writevalid

    def pull_write_request(self, cond=None):
        """
        @return addr, valid
        """
        if self._write_disabled:
            raise TypeError('Write disabled.')

        ready = make_condition(cond)

        ack = vtypes.Ands(self.waddr.awready, self.waddr.awvalid,
                          vtypes.Not(self.wresp.bvalid))
        addr = self.m.TmpReg(self.addrwidth, initval=0, prefix='addr')
        valid = self.m.TmpReg(initval=0, prefix='valid')

        prev_awvalid = self.m.TmpReg(initval=0, prefix='prev_awvalid')
        self.seq(
            prev_awvalid(self.waddr.awvalid)
        )

        val = (vtypes.Ands(vtypes.Not(valid),
                           vtypes.Not(self.wresp.bvalid),
                           prev_awvalid) if ready is None else
               vtypes.Ands(ready, vtypes.Not(valid),
                           vtypes.Not(self.wresp.bvalid),
                           prev_awvalid))

        _connect_ready(self.waddr.awready._get_module(),
                       self.waddr.awready, val)

        self.seq.If(ack)(
            addr(self.waddr.awaddr),
        )

        self.seq(
            valid(ack)
        )

        return addr, valid

    def pull_write_data(self, cond=None):
        """
        @return data, mask, valid
        """
        if self._write_disabled:
            raise TypeError('Write disabled.')

        ready = make_condition(cond)
        val = 1 if ready is None else ready

        _connect_ready(self.wdata.wready._get_module(), self.wdata.wready, val)

        ack = vtypes.Ands(self.wdata.wready, self.wdata.wvalid)
        data = self.wdata.wdata
        mask = self.wdata.wstrb
        valid = ack

        return data, mask, valid

    def pull_write_dataflow(self, counter=None, cond=None):
        """
        @return data, mask, last, done
        """
        raise TypeError('lite interface support no dataflow operation.')

    def pull_read_request(self, cond=None):
        """
        @return addr, valid
        """
        if self._read_disabled:
            raise TypeError('Read disabled.')

        ready = make_condition(cond)

        ack = vtypes.Ands(self.raddr.arready, self.raddr.arvalid)
        addr = self.m.TmpReg(self.addrwidth, initval=0, prefix='addr')
        valid = self.m.TmpReg(initval=0, prefix='valid')

        prev_arvalid = self.m.TmpReg(initval=0, prefix='prev_arvalid')
        self.seq(
            prev_arvalid(self.raddr.arvalid)
        )

        val = (vtypes.Ands(vtypes.Not(valid), prev_arvalid) if ready is None else
               vtypes.Ands(ready, vtypes.Not(valid), prev_arvalid))

        _connect_ready(self.raddr.arready._get_module(),
                       self.raddr.arready, val)

        self.seq.If(ack)(
            addr(self.raddr.araddr)
        )

        self.seq(
            valid(ack)
        )

        return addr, valid

    def push_read_data(self, data, cond=None):
        """
        @return ack, valid
        """
        if self._read_disabled:
            raise TypeError('Read disabled.')

        if cond is not None:
            self.seq.If(cond)

        ack = vtypes.Ors(self.rdata.rready, vtypes.Not(self.rdata.rvalid))
        valid = vtypes.Ands(self.rdata.rready, self.rdata.rvalid)

        self.seq.If(ack)(
            self.rdata.rdata(data),
            self.rdata.rvalid(1)
        )

        # de-assert
        self.seq.Delay(1)(
            self.rdata.rvalid(0)
        )

        # retry
        self.seq.If(vtypes.Ands(self.rdata.rvalid, vtypes.Not(self.rdata.rready)))(
            self.rdata.rvalid(self.rdata.rvalid)
        )

        return ack, valid

    def push_read_dataflow(self, data, counter=None, cond=None):
        """ 
        @return done
        """
        raise TypeError('lite interface support no dataflow operation.')

    def connect(self, ports, name):
        if not self.noio:
            raise ValueError('I/O ports can not be connected to others.')

        awaddr = ports['_'.join([name, 'awaddr'])]
        awcache = ports['_'.join([name, 'awcache'])]
        awprot = ports['_'.join([name, 'awprot'])]
        awvalid = ports['_'.join([name, 'awvalid'])]
        awready = ports['_'.join([name, 'awready'])]

        self.waddr.awaddr.connect(awaddr)
        self.waddr.awcache.connect(awcache)
        self.waddr.awprot.connect(awprot)
        self.waddr.awvalid.connect(awvalid)
        awready.connect(self.waddr.awready)

        wdata = ports['_'.join([name, 'wdata'])]
        wstrb = ports['_'.join([name, 'wstrb'])]
        wvalid = ports['_'.join([name, 'wvalid'])]
        wready = ports['_'.join([name, 'wready'])]

        self.wdata.wdata.connect(wdata)
        self.wdata.wstrb.connect(wstrb)
        self.wdata.wvalid.connect(wvalid)
        wready.connect(self.wdata.wready)

        bresp = ports['_'.join([name, 'bresp'])]
        bvalid = ports['_'.join([name, 'bvalid'])]
        bready = ports['_'.join([name, 'bready'])]

        bresp.connect(self.wresp.bresp)
        bvalid.connect(self.wresp.bvalid)
        self.wresp.bready.connect(bready)

        araddr = ports['_'.join([name, 'araddr'])]
        arcache = ports['_'.join([name, 'arcache'])]
        arprot = ports['_'.join([name, 'arprot'])]
        arvalid = ports['_'.join([name, 'arvalid'])]
        arready = ports['_'.join([name, 'arready'])]

        self.raddr.araddr.connect(araddr)
        self.raddr.arcache.connect(arcache)
        self.raddr.arprot.connect(arprot)
        self.raddr.arvalid.connect(arvalid)
        arready.connect(self.raddr.arready)

        rdata = ports['_'.join([name, 'rdata'])]
        rresp = ports['_'.join([name, 'rresp'])]
        rvalid = ports['_'.join([name, 'rvalid'])]
        rready = ports['_'.join([name, 'rready'])]

        rdata.connect(self.rdata.rdata)
        rresp.connect(self.rdata.rresp)
        rvalid.connect(self.rdata.rvalid)
        self.rdata.rready.connect(rready)


class AxiStreamIn(object):

    def __init__(self, m, name, clk, rst, datawidth=32,
                 with_last=True, with_strb=False,
                 id_width=0, user_width=0, dest_width=0,
                 noio=False, nodataflow=False):

        self.m = m
        self.name = name

        self.clk = clk
        self.rst = rst

        self.datawidth = datawidth

        self.noio = noio

        if not hasattr(self.m, 'streaminbus'):
            self.m.streaminbus = []

        self.m.streaminbus.append(self)

        itype = util.t_Wire if noio else None
        otype = util.t_Wire if noio else None

        self.tdata = AxiStreamInData(m, name, datawidth,
                                     with_last, with_strb,
                                     id_width, user_width, dest_width,
                                     itype, otype)

        self.seq = Seq(m, name, clk, rst)

        if nodataflow:
            self.df = None
        else:
            self.df = DataflowManager(self.m, self.clk, self.rst)

    def read_data(self, cond=None):
        """
        @return data, last, _id, user, dest, valid
        """
        ready = make_condition(cond)
        val = 1 if ready is None else ready

        _connect_ready(self.tdata.tready._get_module(), self.tdata.tready, val)

        ack = vtypes.Ands(self.tdata.tready, self.tdata.tvalid)
        data = self.tdata.tdata
        valid = ack
        last = self.tdata.tlast
        _id = self.tdata.tid
        user = self.tdata.tuser
        dest = self.tdata.tdest

        return data, last, _id, user, dest, valid

    def read_dataflow(self, cond=None, point=0, signed=True):
        """
        @return data, last, _id, user, dest, done
        """
        data_ready = self.m.TmpWire(prefix='data_ready')
        last_ready = self.m.TmpWire(prefix='last_ready')
        id_ready = self.m.TmpWire(prefix='id_ready')
        user_ready = self.m.TmpWire(prefix='user_ready')
        dest_ready = self.m.TmpWire(prefix='dest_ready')
        data_ready.assign(1)
        id_ready.assign(1)
        last_ready.assign(1)
        user_ready.assign(1)
        dest_ready.assign(1)

        if cond is None:
            cond = (data_ready, last_ready, id_ready, user_ready, dest_ready)
        elif isinstance(cond, (tuple, list)):
            cond = tuple(list(cond) + [data_ready, last_ready, id_ready, user_ready, dest_ready])
        else:
            cond = (cond, data_ready, last_ready, id_ready, user_ready, dest_ready)

        ready = make_condition(*cond)
        val = 1 if ready is None else ready

        _connect_ready(self.tdata.tready._get_module(), self.tdata.tready, val)

        ack = vtypes.Ands(self.tdata.tready, self.tdata.tvalid)
        data = self.tdata.tdata
        valid = self.tdata.tvalid
        _id = self.tdata.tid
        last = self.tdata.tlast
        user = self.tdata.tuser
        dest = self.tdata.tdest

        df = self.df if self.df is not None else _df

        df_data = df.Variable(data, valid, data_ready,
                              width=self.datawidth, point=point, signed=signed)
        if last is not None:
            df_last = df.Variable(last, valid, last_ready, width=1, signed=False)
            done = vtypes.Ands(last, self.tdata.tvalid, self.tdata.tready)
        else:
            df_last = None
            done = vtypes.Ands(self.tdata.tvalid, self.tdata.tready)

        if _id is not None:
            df_id = df.Variable(_id, valid, id_ready, width=_id.width, signed=False)
        else:
            df_id = None

        if user is not None:
            df_user = df.Variable(user, valid, user_ready, width=user.width, signed=False)
        else:
            df_user = None

        if dest is not None:
            df_dest = df.Variable(dest, valid, dest_ready, width=dest.width, signed=False)
        else:
            df_dest = None

        return df_data, df_last, df_id, df_user, df_dest, done

    def connect(self, ports, name):
        if not self.noio:
            raise ValueError('I/O ports can not be connected to others.')

        tdata = ports['_'.join([name, 'tdata'])]
        tvalid = ports['_'.join([name, 'tvalid'])]
        tready = ports['_'.join([name, 'tready'])]

        if '_'.join([name, 'tlast']) in ports:
            tlast = ports['_'.join([name, 'tlast'])]
        else:
            tlast = None

        if '_'.join([name, 'tid']) in ports:
            tid = ports['_'.join([name, 'tid'])]
        else:
            tid = None

        if '_'.join([name, 'tuser']) in ports:
            tuser = ports['_'.join([name, 'tuser'])]
        else:
            tuser = None

        if '_'.join([name, 'tdest']) in ports:
            tdest = ports['_'.join([name, 'tdest'])]
        else:
            tdest = None

        self.tdata.tdata.connect(tdata)
        self.tdata.tvalid.connect(tvalid)
        tready.connect(self.tdata.tready)

        if self.tdata.tlast is not None:
            self.tdata.tlast.connect(tlast if tlast is not None else 1)
        if self.tdata.tid is not None:
            self.tdata.tid.connect(tid if tid is not None else 0)
        if self.tdata.tuser is not None:
            self.tdata.tuser.connect(tuser if tuser is not None else 0)
        if self.tdata.tdest is not None:
            self.tdata.tdest.connect(tdest if tdest is not None else 0)

    def connect_stream(self, stream):
        if not isinstance(stream, AxiStreamOut):
            raise TypeError('stream must be an instance of AxiStreamOut.')

        if not self.noio:
            raise ValueError('I/O ports can not be connected to others.')

        tdata = stream.tdata.tdata
        tvalid = stream.tdata.tvalid
        tready = stream.tdata.tready

        if stream.tdata.tlast is not None:
            tlast = stream.tdata.tlast
        else:
            tlast = None

        if stream.tdata.tid is not None:
            tid = stream.tdata.tid
        else:
            tid = None

        if stream.tdata.tuser is not None:
            tuser = stream.tdata.tuser
        else:
            tuser = None

        if stream.tdata.tdest is not None:
            tdest = stream.tdata.tdest
        else:
            tdest = None

        self.tdata.tdata.connect(tdata)
        self.tdata.tvalid.connect(tvalid)
        tready.connect(self.tdata.tready)

        if self.tdata.tlast is not None:
            self.tdata.tlast.connect(tlast if tlast is not None else 1)
        if self.tdata.tid is not None:
            self.tdata.tid.connect(tid if tid is not None else 0)
        if self.tdata.tuser is not None:
            self.tdata.tuser.connect(tuser if tuser is not None else 0)
        if self.tdata.tdest is not None:
            self.tdata.tdest.connect(tdest if tdest is not None else 0)

    def connect_master_rdata(self, master):
        if not isinstance(master, AxiMaster):
            raise TypeError('master must be an instance of AxiMaster.')

        if not self.noio:
            raise ValueError('I/O ports can not be connected to others.')

        tdata = master.rdata.rdata
        tvalid = master.rdata.rvalid
        tready = master.rdata.rready

        tlast = 0

        if master.rdata.rid is not None:
            tid = master.rdata.rid
        else:
            tid = None

        if master.rdata.ruser is not None:
            tuser = master.rdata.ruser
        else:
            tuser = None

        tdest = None

        self.tdata.tdata.connect(tdata)
        self.tdata.tvalid.connect(tvalid)
        tready.connect(self.tdata.tready)

        if self.tdata.tlast is not None:
            self.tdata.tlast.connect(tlast if tlast is not None else 1)
        if self.tdata.tid is not None:
            self.tdata.tid.connect(tid if tid is not None else 0)
        if self.tdata.tuser is not None:
            self.tdata.tuser.connect(tuser if tuser is not None else 0)
        if self.tdata.tdest is not None:
            self.tdata.tdest.connect(tdest if tdest is not None else 0)


class AxiStreamOut(object):

    def __init__(self, m, name, clk, rst, datawidth=32,
                 with_last=True, with_strb=False,
                 id_width=0, user_width=0, dest_width=0,
                 noio=False, nodataflow=False):

        self.m = m
        self.name = name

        self.clk = clk
        self.rst = rst

        self.datawidth = datawidth

        self.noio = noio

        if not hasattr(self.m, 'streamoutbus'):
            self.m.streamoutbus = []

        self.m.streamoutbus.append(self)

        itype = util.t_Reg if noio else None
        otype = util.t_Wire if noio else None

        self.tdata = AxiStreamOutData(m, name, datawidth,
                                      with_last, with_strb,
                                      id_width, user_width, dest_width,
                                      itype, otype)

        self.seq = Seq(m, name, clk, rst)

        # default values
        if self.tdata.tuser is not None:
            self.tdata.tuser.assign(0)

        if self.tdata.tid is not None:
            self.tdata.tid.assign(0)

        if nodataflow:
            self.df = None
        else:
            self.df = DataflowManager(self.m, self.clk, self.rst)

    def write_data(self, data, last=None, _id=None, user=None, dest=None, cond=None):
        """
        @return ack
        """
        if cond is not None:
            self.seq.If(cond)

        ack = vtypes.Ors(self.tdata.tready, vtypes.Not(self.tdata.tvalid))

        self.seq.If(ack)(
            self.tdata.tdata(data),
            self.tdata.tvalid(1),
            self.tdata.tlast(last) if self.tdata.tlast is not None else (),
            self.tdata.tid(_id) if self.tdata.tid is not None else (),
            self.tdata.tuser(user) if self.tdata.tuser is not None else (),
            self.tdata.tdest(dest) if self.tdata.tdest is not None else (),
        )

        # de-assert
        self.seq.Delay(1)(
            self.tdata.tvalid(0),
            self.tdata.tlast(0) if self.tdata.tlast is not None else ()
        )

        # retry
        self.seq.If(vtypes.Ands(self.tdata.tvalid, vtypes.Not(self.tdata.tready)))(
            self.tdata.tvalid(self.tdata.tvalid),
            self.tdata.tlast(self.tdata.tlast) if self.tdata.tlast is not None else ()
        )

        return ack

    def write_dataflow(self, data, last=None, _id=None, user=None, dest=None, cond=None, when=None):
        """
        @return ack
        'data', 'last', '_id', 'user', 'dest', and 'when' must be dataflow variables
        """
        ack = vtypes.Ors(self.tdata.tready, vtypes.Not(self.tdata.tvalid))

        if cond is None:
            cond = ack
        else:
            cond = (cond, ack)

        args = [data]
        last_index = 0
        id_index = 0
        user_index = 0
        dest_index = 0
        when_index = 0
        if last is not None:
            args.append(last)
            last_index = len(args) - 1
        if _id is not None:
            args.append(_id)
            id_index = len(args) - 1
        if user is not None:
            args.append(user)
            user_index = len(args) - 1
        if dest is not None:
            args.append(dest)
            dest_index = len(args) - 1
        if when is not None:
            args.append(when)
            when_index = len(args) - 1

        data_list, raw_valid = read_multi(self.m, *args, cond=cond)
        raw_data = data_list[0]
        raw_last = data_list[last_index] if last_index > 0 else None
        raw_id = data_list[id_index] if id_index > 0 else None
        raw_user = data_list[user_index] if user_index > 0 else None
        raw_dest = data_list[dest_index] if dest_index > 0 else None
        raw_when = data_list[when_index] if when_index > 0 else None

        when_cond = make_condition(raw_when, ready=cond)
        if when_cond is not None:
            raw_valid = vtypes.Ands(when_cond, raw_valid)

        # write condition
        self.seq.If(raw_valid)

        self.seq.If(ack)(
            self.tdata.tdata(raw_data),
            self.tdata.tvalid(1),
            self.tdata.tlast(raw_last) if self.tdata.tlast is not None else (),
            self.tdata.tid(raw_id) if self.tdata.tid is not None else (),
            self.tdata.tuser(raw_user) if self.tdata.tuser is not None else (),
            self.tdata.tdest(raw_dest) if self.tdata.tdest is not None else (),
        )

        # de-assert
        self.seq.Delay(1)(
            self.tdata.tvalid(0),
            self.tdata.tlast(0)
        )

        # retry
        self.seq.If(vtypes.Ands(self.tdata.tvalid, vtypes.Not(self.tdata.tready)))(
            self.tdata.tvalid(self.tdata.tvalid),
            self.tdata.tlast(self.tdata.tlast) if self.tdata.tlast is not None else ()
        )

        ack = vtypes.Ands(self.tdata.tvalid, self.tdata.tready)

        return ack

    def connect(self, ports, name):
        if not self.noio:
            raise ValueError('I/O ports can not be connected to others.')

        tdata = ports['_'.join([name, 'tdata'])]
        tvalid = ports['_'.join([name, 'tvalid'])]
        tready = ports['_'.join([name, 'tready'])]

        if '_'.join([name, 'tlast']) in ports:
            tlast = ports['_'.join([name, 'tlast'])]
        else:
            tlast = None

        if '_'.join([name, 'tid']) in ports:
            tid = ports['_'.join([name, 'tid'])]
        else:
            tid = None

        if '_'.join([name, 'tuser']) in ports:
            tuser = ports['_'.join([name, 'tuser'])]
        else:
            tuser = None

        if '_'.join([name, 'tdest']) in ports:
            tdest = ports['_'.join([name, 'tdest'])]
        else:
            tdest = None

        tdata.connect(self.tdata.tdata)
        tvalid.connect(self.tdata.tvalid)
        self.tdata.tready.connect(tready)

        if tlast is not None:
            tlast.connect(self.tdata.tlast if self.tdata.tlast is not None else 1)

        if tuser is not None:
            tuser.connect(self.tdata.tuser if self.tdata.tuser is not None else 0)

        if tid is not None:
            tid.connect(self.tdata.tid if self.tdata.tid is not None else 0)

        if tdest is not None:
            tdest.connect(self.tdata.tdest if self.tdata.tdest is not None else 0)

    def connect_stream(self, stream):
        if not isinstance(stream, AxiStreamIn):
            raise TypeError('stream must be an instance of AxiStreamIn.')

        if not self.noio:
            raise ValueError('I/O ports can not be connected to others.')

        tdata = stream.tdata.tdata
        tvalid = stream.tdata.tvalid
        tready = stream.tdata.tready

        if stream.tdata.tlast is not None:
            tlast = stream.tdata.tlast
        else:
            tlast = None

        if stream.tdata.tid is not None:
            tid = stream.tdata.tid
        else:
            tid = None

        if stream.tdata.tuser is not None:
            tuser = stream.tdata.tuser
        else:
            tuser = None

        if stream.tdata.tdest is not None:
            tdest = stream.tdata.tdest
        else:
            tdest = None

        tdata.connect(self.tdata.tdata)
        tvalid.connect(self.tdata.tvalid)
        self.tdata.tready.connect(tready)

        if tlast is not None:
            tlast.connect(self.tdata.tlast if self.tdata.tlast is not None else 1)
        if tuser is not None:
            tuser.connect(self.tdata.tuser if self.tdata.tuser is not None else 0)
        if tid is not None:
            tid.connect(self.tdata.tid if self.tdata.tid is not None else 0)
        if tdest is not None:
            tdest.connect(self.tdata.tdest if self.tdata.tdest is not None else 0)


class AxiMemoryModel(AxiSlave):
    __intrinsics__ = ('read', 'write',
                      'read_word', 'write_word')

    def __init__(self, m, name, clk, rst, datawidth=32, addrwidth=32,
                 mem_datawidth=32, mem_addrwidth=20,
                 memimg=None, memimg_name=None,
                 memimg_datawidth=None,
                 write_delay=10, read_delay=10, sleep=4, sub_sleep=4,
                 waddr_id_width=0, wdata_id_width=0, wresp_id_width=0,
                 raddr_id_width=0, rdata_id_width=0,
                 waddr_user_width=2, wdata_user_width=0, wresp_user_width=0,
                 raddr_user_width=2, rdata_user_width=0,
                 wresp_user_mode=xUSER_DEFAULT,
                 rdata_user_mode=xUSER_DEFAULT):

        if mem_datawidth % 8 != 0:
            raise ValueError('mem_datawidth must be a multiple of 8')

        self.m = m
        self.name = name

        self.clk = clk
        self.rst = rst

        self.datawidth = datawidth
        self.addrwidth = addrwidth

        self.noio = True

        self.mem_datawidth = mem_datawidth
        self.mem_addrwidth = mem_addrwidth

        itype = util.t_Reg
        otype = util.t_Wire

        self.waddr = AxiSlaveWriteAddress(m, name, datawidth, addrwidth,
                                          waddr_id_width, waddr_user_width, itype, otype)
        self.wdata = AxiSlaveWriteData(m, name, datawidth, addrwidth,
                                       wdata_id_width, wdata_user_width, itype, otype)
        self.wresp = AxiSlaveWriteResponse(m, name, datawidth, addrwidth,
                                           wresp_id_width, wresp_user_width, itype, otype)
        self.raddr = AxiSlaveReadAddress(m, name, datawidth, addrwidth,
                                         raddr_id_width, raddr_user_width, itype, otype)
        self.rdata = AxiSlaveReadData(m, name, datawidth, addrwidth,
                                      rdata_id_width, rdata_user_width, itype, otype)

        # default values
        self.wresp.bresp.assign(0)
        if self.wresp.buser is not None:
            self.wresp.buser.assign(wresp_user_mode)
        self.rdata.rresp.assign(0)
        if self.rdata.ruser is not None:
            self.rdata.ruser.assign(rdata_user_mode)

        self.fsm = FSM(self.m, '_'.join(['', self.name, 'fsm']), clk, rst)
        self.seq = self.fsm.seq

        # write response
        if self.wresp.bid is not None:
            self.seq.If(self.waddr.awvalid, self.waddr.awready,
                            vtypes.Not(self.wresp.bvalid))(
                self.wresp.bid(self.waddr.awid if self.waddr.awid is not None else 0)
            )

        if self.rdata.rid is not None:
            self.seq.If(self.raddr.arvalid, self.raddr.arready)(
                self.rdata.rid(self.raddr.arid if self.raddr.arid is not None else 0)
            )

        self.seq.If(self.wresp.bvalid, self.wresp.bready)(
            self.wresp.bvalid(0)
        )
        self.seq.If(self.wdata.wvalid, self.wdata.wready, self.wdata.wlast)(
            self.wresp.bvalid(1)
        )

        if memimg is None:
            if memimg_name is None:
                memimg_name = '_'.join(['', self.name, 'memimg', '.out'])
            size = 2 ** self.mem_addrwidth
            width = self.mem_datawidth
            self._make_img(memimg_name, size, width)

        elif isinstance(memimg, str):
            memimg_name = memimg

            num_words = sum(1 for line in open(memimg, 'r'))
            # resize mem_addrwidth according to the memimg size
            self.mem_addrwidth = max(self.mem_addrwidth,
                                     int(math.ceil(math.log(num_words, 2))))

        else:
            if memimg_datawidth is None:
                memimg_datawidth = mem_datawidth
            if memimg_name is None:
                memimg_name = '_'.join(['', self.name, 'memimg', '.out'])

            num_words = to_memory_image(memimg_name, memimg, datawidth=memimg_datawidth)
            # resize mem_addrwidth according to the memimg size
            self.mem_addrwidth = max(self.mem_addrwidth,
                                     int(math.ceil(math.log(num_words, 2))))

        self.mem = self.m.Reg(
            '_'.join(['', self.name, 'mem']), 8, vtypes.Int(2) ** self.mem_addrwidth)

        self.m.Initial(
            vtypes.Systask('readmemh', memimg_name, self.mem)
        )

        self._make_fsm(write_delay, read_delay, sleep, sub_sleep)

    @staticmethod
    def _make_img(filename, size, width, blksize=4096):
        import numpy as np

        wordsize = width // 8
        zero = np.zeros([size // wordsize, wordsize], dtype=np.int64)
        base = np.arange(size // wordsize, dtype=np.int64).reshape([-1, 1])
        shamt = np.arange(wordsize, dtype=np.int64) * [8]
        mask = np.full([1], 2 ** 8 - 1, dtype=np.int64)
        data = (((zero + base) >> shamt) & mask).reshape([-1])
        fmt = '%02x\n'

        with open(filename, 'w') as f:
            for i in range(0, len(data), blksize):
                blk = data[i:i + blksize]
                s = ''.join([fmt % d for d in blk])
                f.write(s)

    def _make_fsm(self, write_delay=10, read_delay=10, sleep=4, sub_sleep=4):
        write_mode = 100
        read_mode = 200
        while read_mode <= write_mode + write_delay + 10:
            read_mode += 100

        self.fsm.If(self.waddr.awvalid).goto(write_mode)
        self.fsm.If(self.raddr.arvalid).goto(read_mode)

        write_count = self.m.Reg(
            '_'.join(['', 'write_count']), self.addrwidth + 1, initval=0)
        write_addr = self.m.Reg(
            '_'.join(['', 'write_addr']), self.addrwidth, initval=0)
        read_count = self.m.Reg(
            '_'.join(['', 'read_count']), self.addrwidth + 1, initval=0)
        read_addr = self.m.Reg(
            '_'.join(['', 'read_addr']), self.addrwidth, initval=0)

        if sleep > 0:
            sleep_count = self.m.Reg(
                '_'.join(['', 'sleep_count']), self.addrwidth + 1, initval=0)

<<<<<<< HEAD
            if sub_sleep > 0:
                sub_sleep_count = self.m.Reg(
                    '_'.join(['', 'sub_sleep_count']), self.addrwidth + 1, initval=0)

                self.fsm.seq.If(sleep_count == sleep - 1)(
                    sub_sleep_count.inc()
                )
                self.fsm.seq.If(sleep_count == sleep - 1,
                                sub_sleep_count == sub_sleep - 1)(
                    sub_sleep_count(0)
                )
                cond = sub_sleep_count == sub_sleep - 1
            else:
                cond = None

            self.fsm.seq.If(sleep_count < sleep - 1)(
                sleep_count.inc()
            )
            self.fsm.seq.If(cond, sleep_count == sleep - 1)(
=======
            self.seq(
                sleep_count.inc()
            )
            self.seq.If(sleep_count == sleep - 1)(
>>>>>>> fbbcd4a0
                sleep_count(0)
            )

        # write mode
        self.fsm._set_index(write_mode)

        # awvalid and awready
        self.fsm.If(self.waddr.awvalid, vtypes.Not(self.wresp.bvalid))(
            self.waddr.awready(1),
            write_addr(self.waddr.awaddr),
            write_count(self.waddr.awlen + 1)
        )
        self.fsm.Delay(1)(
            self.waddr.awready(0)
        )
        self.fsm.If(vtypes.Not(self.waddr.awvalid)).goto_init()
        self.fsm.If(self.waddr.awvalid).goto_next()

        # delay
        for _ in range(write_delay):
            self.fsm.goto_next()

        # wready
        self.fsm(
            self.wdata.wready(1)
        )
        self.fsm.goto_next()

        # wdata -> mem
        for i in range(int(self.datawidth / 8)):
            self.fsm.If(self.wdata.wvalid, self.wdata.wstrb[i])(
                self.mem[write_addr + i](self.wdata.wdata[i * 8:i * 8 + 8])
            )

        self.fsm.If(self.wdata.wvalid, self.wdata.wready)(
            write_addr.add(int(self.datawidth / 8)),
            write_count.dec()
        )

        # sleep
        if sleep > 0:
            self.fsm.If(sleep_count == sleep - 1)(
                self.wdata.wready(0)
            ).Else(
                self.wdata.wready(1)
            )

        # write complete
        self.fsm.If(self.wdata.wvalid, self.wdata.wready, write_count == 1)(
            self.wdata.wready(0)
        )
        self.fsm.Then().goto_init()

        # read mode
        self.fsm._set_index(read_mode)

        # arvalid and arready
        self.fsm.If(self.raddr.arvalid)(
            self.raddr.arready(1),
            read_addr(self.raddr.araddr),
            read_count(self.raddr.arlen + 1)
        )
        self.fsm.Delay(1)(
            self.raddr.arready(0)
        )
        self.fsm.If(vtypes.Not(self.raddr.arvalid)).goto_init()
        self.fsm.If(self.raddr.arvalid).goto_next()

        # delay
        for _ in range(read_delay):
            self.fsm.goto_next()

        # mem -> rdata
        for i in range(int(self.datawidth / 8)):
            self.fsm.If(vtypes.Or(self.rdata.rready, vtypes.Not(self.rdata.rvalid)))(
                self.rdata.rdata[i * 8:i * 8 + 8](self.mem[read_addr + i])
            )

        if sleep > 0:
            self.fsm.If(sleep_count < sleep - 1, read_count > 0,
                        vtypes.Or(self.rdata.rready, vtypes.Not(self.rdata.rvalid)))(
                self.rdata.rvalid(1),
                read_addr.add(int(self.datawidth / 8)),
                read_count.dec()
            )
            self.fsm.If(sleep_count < sleep - 1, read_count == 1,
                        vtypes.Or(self.rdata.rready, vtypes.Not(self.rdata.rvalid)))(
                self.rdata.rlast(1)
            )
        else:
            self.fsm.If(read_count > 0,
                        vtypes.Or(self.rdata.rready, vtypes.Not(self.rdata.rvalid)))(
                self.rdata.rvalid(1),
                read_addr.add(int(self.datawidth / 8)),
                read_count.dec()
            )
            self.fsm.If(read_count == 1,
                        vtypes.Or(self.rdata.rready, vtypes.Not(self.rdata.rvalid)))(
                self.rdata.rlast(1)
            )

        # de-assert
        self.fsm.Delay(1)(
            self.rdata.rvalid(0),
            self.rdata.rlast(0)
        )

        # retry
        self.fsm.If(self.rdata.rvalid, vtypes.Not(self.rdata.rready))(
            self.rdata.rvalid(self.rdata.rvalid),
            self.rdata.rdata(self.rdata.rdata),
            self.rdata.rlast(self.rdata.rlast)
        )

        # read complete
        self.fsm.If(self.rdata.rvalid, self.rdata.rready,
                    read_count == 0).goto_init()

    def read(self, fsm, addr):
        """ intrinsic for thread """

        cond = fsm.state == fsm.current
        rdata = self.m.TmpReg(self.mem_datawidth, initval=0, signed=True, prefix='rdata')
        num_bytes = self.mem_datawidth // 8

        fsm.If(cond)(
            rdata(vtypes.Cat(*reversed([self.mem[addr + i]
                                        for i in range(num_bytes)])))
        )
        fsm.goto_next()

        return rdata

    def write(self, fsm, addr, wdata):
        """ intrinsic for thread """

        cond = fsm.state == fsm.current
        num_bytes = self.mem_datawidth // 8

        wdata_wire = self.m.TmpWire(self.mem_datawidth, prefix='wdata_wire')
        wdata_wire.assign(wdata)

        for i in range(num_bytes):
            self.seq.If(cond)(
                self.mem[addr + i](wdata_wire[i * 8:i * 8 + 8])
            )

        fsm.goto_next()

        return 0

    def read_word(self, fsm, word_index, byte_offset, bits=8):
        """ intrinsic method word-indexed read """

        cond = fsm.state == fsm.current
        rdata = self.m.TmpReg(bits, initval=0, signed=True, prefix='rdata')
        num_bytes = int(math.ceil(bits / 8))
        addr = vtypes.Add(byte_offset,
                          vtypes.Div(vtypes.Mul(word_index, bits), 8))
        shift = word_index * bits % 8

        raw_data = vtypes.Cat(*reversed([self.mem[addr + i]
                                         for i in range(num_bytes)]))

        fsm.If(cond)(
            rdata(raw_data >> shift)
        )
        fsm.goto_next()

        return rdata

    def write_word(self, fsm, word_index, byte_offset, wdata, bits=8):
        """ intrinsic method word-indexed write """

        cond = fsm.state == fsm.current
        rdata = self.m.TmpReg(bits, initval=0, signed=True, prefix='rdata')
        num_bytes = int(math.ceil(bits / 8))
        addr = vtypes.Add(byte_offset,
                          vtypes.Div(vtypes.Mul(word_index, bits), 8))
        shift = word_index * bits % 8

        wdata_wire = self.m.TmpWire(bits, prefix='wdata_wire')
        wdata_wire.assign(wdata)
        mem_data = vtypes.Cat(*reversed([self.mem[addr + i]
                                         for i in range(num_bytes)]))
        mem_data_wire = self.m.TmpWire(8 * num_bytes, prefix='mem_data_wire')
        mem_data_wire.assign(mem_data)

        inv_mask = self.m.TmpWire(8 * num_bytes, prefix='inv_mask')
        inv_mask.assign(vtypes.Repeat(vtypes.Int(1, 1), bits) << shift)
        mask = self.m.TmpWire(8 * num_bytes, prefix='mask')
        mask.assign(vtypes.Unot(inv_mask))

        raw_data = vtypes.Or(wdata_wire << shift,
                             vtypes.And(mem_data_wire, mask))
        raw_data_wire = self.m.TmpWire(8 * num_bytes, prefix='raw_data_wire')
        raw_data_wire.assign(raw_data)

        for i in range(num_bytes):
            self.seq.If(cond)(
                self.mem[addr + i](raw_data_wire[i * 8:i * 8 + 8])
            )

        fsm.goto_next()

        return 0


class AxiMultiportMemoryModel(AxiMemoryModel):
    __intrinsics__ = ('read', 'write',
                      'read_word', 'write_word')

    def __init__(self, m, name, clk, rst, datawidth=32, addrwidth=32, numports=2,
                 mem_datawidth=32, mem_addrwidth=20,
                 memimg=None, memimg_name=None,
                 memimg_datawidth=None,
                 write_delay=10, read_delay=10, sleep=4, sub_sleep=4,
                 waddr_id_width=0, wdata_id_width=0, wresp_id_width=0,
                 raddr_id_width=0, rdata_id_width=0,
                 waddr_user_width=2, wdata_user_width=0, wresp_user_width=0,
                 raddr_user_width=2, rdata_user_width=0,
                 wresp_user_mode=xUSER_DEFAULT,
                 rdata_user_mode=xUSER_DEFAULT):

        if mem_datawidth % 8 != 0:
            raise ValueError('mem_datawidth must be a multiple of 8')

        self.m = m
        self.name = name

        self.clk = clk
        self.rst = rst

        self.datawidth = datawidth
        self.addrwidth = addrwidth

        self.numports = numports

        self.noio = True

        self.mem_datawidth = mem_datawidth
        self.mem_addrwidth = mem_addrwidth

        itype = util.t_Reg
        otype = util.t_Wire

        self.waddrs = [AxiSlaveWriteAddress(m, name + '_%d' % i, datawidth, addrwidth,
                                            waddr_id_width, waddr_user_width, itype, otype)
                       for i in range(numports)]
        self.wdatas = [AxiSlaveWriteData(m, name + '_%d' % i, datawidth, addrwidth,
                                         wdata_id_width, wdata_user_width, itype, otype)
                       for i in range(numports)]
        self.wresps = [AxiSlaveWriteResponse(m, name + '%d' % i, datawidth, addrwidth,
                                             wresp_id_width, wresp_user_width, itype, otype)
                       for i in range(numports)]
        self.raddrs = [AxiSlaveReadAddress(m, name + '_%d' % i, datawidth, addrwidth,
                                           raddr_id_width, raddr_user_width, itype, otype)
                       for i in range(numports)]
        self.rdatas = [AxiSlaveReadData(m, name + '_%d' % i, datawidth, addrwidth,
                                        rdata_id_width, rdata_user_width, itype, otype)
                       for i in range(numports)]

        # default values
        for wresp in self.wresps:
            wresp.bresp.assign(0)
            if wresp.buser is not None:
                wresp.buser.assign(wresp_user_mode)

        for rdata in self.rdatas:
            rdata.rresp.assign(0)
            if rdata.ruser is not None:
                rdata.ruser.assign(rdata_user_mode)

        self.seq = Seq(self.m, '_'.join(['', self.name, 'seq']), clk, rst)
        self.fsms = [FSM(self.m, '_'.join(['', self.name, 'fsm_%d' % i]), clk, rst)
                     for i in range(numports)]

        # all FSM shares an indentical Seq
        for fsm in self.fsms:
            fsm.seq = self.seq

        # write response
        for wresp, waddr in zip(self.wresps, self.waddrs):
            if wresp.bid is not None:
                self.seq.If(waddr.awvalid, waddr.awready,
                            vtypes.Not(wresp.bvalid))(
                    wresp.bid(waddr.awid if waddr.awid is not None else 0)
                )

        for rdata, raddr in zip(self.rdatas, self.raddrs):
            if rdata.rid is not None:
                self.seq.If(raddr.arvalid, raddr.arready)(
                    rdata.rid(raddr.arid if raddr.arid is not None else 0)
                )

        for wresp, wdata in zip(self.wresps, self.wdatas):
            self.seq.If(wresp.bvalid, wresp.bready)(
                wresp.bvalid(0)
            )
            self.seq.If(wdata.wvalid, wdata.wready, wdata.wlast)(
                wresp.bvalid(1)
            )

        if memimg is None:
            if memimg_name is None:
                memimg_name = '_'.join(['', self.name, 'memimg', '.out'])
            size = 2 ** self.mem_addrwidth
            width = self.mem_datawidth
            self._make_img(memimg_name, size, width)

        elif isinstance(memimg, str):
            memimg_name = memimg

            num_words = sum(1 for line in open(memimg, 'r'))
            # resize mem_addrwidth according to the memimg size
            self.mem_addrwidth = max(self.mem_addrwidth,
                                     int(math.ceil(math.log(num_words, 2))))

        else:
            if memimg_datawidth is None:
                memimg_datawidth = mem_datawidth
            if memimg_name is None:
                memimg_name = '_'.join(['', self.name, 'memimg', '.out'])

            num_words = to_memory_image(memimg_name, memimg, datawidth=memimg_datawidth)
            # resize mem_addrwidth according to the memimg size
            self.mem_addrwidth = max(self.mem_addrwidth,
                                     int(math.ceil(math.log(num_words, 2))))

        self.mem = self.m.Reg(
            '_'.join(['', self.name, 'mem']), 8, vtypes.Int(2) ** self.mem_addrwidth)

        self.m.Initial(
            vtypes.Systask('readmemh', memimg_name, self.mem)
        )

        self._make_fsms(write_delay, read_delay, sleep, sub_sleep)

<<<<<<< HEAD
    def _make_fsms(self, write_delay=10, read_delay=10, sleep=4, sub_sleep=4):
        write_mode = 0
        read_mode = 0
=======
    def _make_fsms(self, write_delay=10, read_delay=10, sleep=4):
>>>>>>> fbbcd4a0

        for i, (fsm, waddr, wdata, wresp, raddr, rdata) in enumerate(
                zip(self.fsms, self.waddrs, self.wdatas, self.wresps, self.raddrs, self.rdatas)):

            write_count = self.m.Reg(
                '_'.join(['', 'write_count_%d' % i]), self.addrwidth + 1, initval=0)
            write_addr = self.m.Reg(
                '_'.join(['', 'write_addr_%d' % i]), self.addrwidth, initval=0)
            read_count = self.m.Reg(
                '_'.join(['', 'read_count_%d' % i]), self.addrwidth + 1, initval=0)
            read_addr = self.m.Reg(
                '_'.join(['', 'read_addr_%d' % i]), self.addrwidth, initval=0)

            if sleep > 0:
                sleep_count = self.m.Reg(
                    '_'.join(['', 'sleep_count_%d' % i]), self.addrwidth + 1, initval=0)

                if sub_sleep > 0:
                    sub_sleep_count = self.m.Reg(
                        '_'.join(['', 'sub_sleep_count_%d' % i]), self.addrwidth + 1, initval=0)

                    fsm.seq.If(sleep_count == sleep - 1)(
                        sub_sleep_count.inc()
                    )
                    fsm.seq.If(sleep_count == sleep - 1,
                               sub_sleep_count == sub_sleep - 1)(
                        sub_sleep_count(0)
                    )
                    cond = sub_sleep_count == sub_sleep - 1
                else:
                    cond = None

                fsm.seq.If(sleep_count < sleep - 1)(
                    sleep_count.inc()
                )
                fsm.seq.If(cond, sleep_count == sleep - 1)(
                    sleep_count(0)
                )

            write_mode = 100
            read_mode = 200
            while read_mode <= write_mode + write_delay + 10:
                read_mode += 100

            fsm.If(waddr.awvalid).goto(write_mode)
            fsm.If(raddr.arvalid).goto(read_mode)

            # write mode
            fsm._set_index(write_mode)

            # awvalid and awready
            fsm.If(waddr.awvalid, vtypes.Not(wresp.bvalid))(
                waddr.awready(1),
                write_addr(waddr.awaddr),
                write_count(waddr.awlen + 1)
            )
            fsm.Delay(1)(
                waddr.awready(0)
            )
            fsm.If(vtypes.Not(waddr.awvalid)).goto_init()
            fsm.If(waddr.awvalid).goto_next()

            # delay
            for _ in range(write_delay):
                fsm.goto_next()

            # wready
            fsm(
                wdata.wready(1)
            )
            fsm.goto_next()

            # wdata -> mem
            for i in range(int(self.datawidth / 8)):
                fsm.If(wdata.wvalid, wdata.wstrb[i])(
                    self.mem[write_addr + i](wdata.wdata[i * 8:i * 8 + 8])
                )

            fsm.If(wdata.wvalid, wdata.wready)(
                write_addr.add(int(self.datawidth / 8)),
                write_count.dec()
            )

            # sleep
            if sleep > 0:
                fsm.If(sleep_count == sleep - 1)(
                    wdata.wready(0)
                ).Else(
                    wdata.wready(1)
                )

            # write complete
            fsm.If(wdata.wvalid, wdata.wready, write_count == 1)(
                wdata.wready(0)
            )
            fsm.Then().goto_init()

            # read mode
            fsm._set_index(read_mode)

            # arvalid and arready
            fsm.If(raddr.arvalid)(
                raddr.arready(1),
                read_addr(raddr.araddr),
                read_count(raddr.arlen + 1)
            )
            fsm.Delay(1)(
                raddr.arready(0)
            )
            fsm.If(vtypes.Not(raddr.arvalid)).goto_init()
            fsm.If(raddr.arvalid).goto_next()

            # delay
            for _ in range(read_delay):
                fsm.goto_next()

            # mem -> rdata
            for i in range(int(self.datawidth / 8)):
                fsm.If(vtypes.Or(rdata.rready, vtypes.Not(rdata.rvalid)))(
                    rdata.rdata[i * 8:i * 8 + 8](self.mem[read_addr + i])
                )

            if sleep > 0:
                fsm.If(sleep_count < sleep - 1, read_count > 0,
                       vtypes.Or(rdata.rready, vtypes.Not(rdata.rvalid)))(
                    rdata.rvalid(1),
                    read_addr.add(int(self.datawidth / 8)),
                    read_count.dec()
                )
                fsm.If(sleep_count < sleep - 1, read_count == 1,
                       vtypes.Or(rdata.rready, vtypes.Not(rdata.rvalid)))(
                    rdata.rlast(1)
                )
            else:
                fsm.If(read_count > 0,
                       vtypes.Or(rdata.rready, vtypes.Not(rdata.rvalid)))(
                    rdata.rvalid(1),
                    read_addr.add(int(self.datawidth / 8)),
                    read_count.dec()
                )
                fsm.If(read_count == 1,
                       vtypes.Or(rdata.rready, vtypes.Not(rdata.rvalid)))(
                    rdata.rlast(1)
                )

            # de-assert
            fsm.Delay(1)(
                rdata.rvalid(0),
                rdata.rlast(0)
            )

            # retry
            fsm.If(rdata.rvalid, vtypes.Not(rdata.rready))(
                rdata.rvalid(rdata.rvalid),
                rdata.rdata(rdata.rdata),
                rdata.rlast(rdata.rlast)
            )

            # read complete
            fsm.If(rdata.rvalid, rdata.rready,
                   read_count == 0).goto_init()

    def connect(self, index, ports, name):
        if not self.noio:
            raise ValueError('I/O ports can not be connected to others.')

        ports = defaultdict(lambda: None, ports)

        if '_'.join([name, 'awid']) in ports:
            awid = ports['_'.join([name, 'awid'])]
        else:
            awid = None
        awaddr = ports['_'.join([name, 'awaddr'])]
        awlen = ports['_'.join([name, 'awlen'])]
        awsize = ports['_'.join([name, 'awsize'])]
        awburst = ports['_'.join([name, 'awburst'])]
        awlock = ports['_'.join([name, 'awlock'])]
        awcache = ports['_'.join([name, 'awcache'])]
        awprot = ports['_'.join([name, 'awprot'])]
        awqos = ports['_'.join([name, 'awqos'])]
        if '_'.join([name, 'awuser']) in ports:
            awuser = ports['_'.join([name, 'awuser'])]
        else:
            awuser = None
        awvalid = ports['_'.join([name, 'awvalid'])]
        awready = ports['_'.join([name, 'awready'])]

        if self.waddrs[index].awid is not None:
            self.waddrs[index].awid.connect(awid if awid is not None else 0)
        self.waddrs[index].awaddr.connect(awaddr)
        self.waddrs[index].awlen.connect(awlen if awlen is not None else 0)
        self.waddrs[index].awsize.connect(awsize if awsize is not None else
                                          int(math.log(self.datawidth // 8)))
        self.waddrs[index].awburst.connect(awburst if awburst is not None else BURST_INCR)
        self.waddrs[index].awlock.connect(awlock if awlock is not None else 0)
        self.waddrs[index].awcache.connect(awcache)
        self.waddrs[index].awprot.connect(awprot)
        self.waddrs[index].awqos.connect(awqos if awqos is not None else 0)
        if self.waddrs[index].awuser is not None:
            self.waddrs[index].awuser.connect(awuser if awuser is not None else 0)
        self.waddrs[index].awvalid.connect(awvalid)
        awready.connect(self.waddrs[index].awready)

        wdata = ports['_'.join([name, 'wdata'])]
        wstrb = ports['_'.join([name, 'wstrb'])]
        wlast = ports['_'.join([name, 'wlast'])]
        if '_'.join([name, 'wuser']) in ports:
            wuser = ports['_'.join([name, 'wuser'])]
        else:
            wuser = None
        wvalid = ports['_'.join([name, 'wvalid'])]
        wready = ports['_'.join([name, 'wready'])]

        self.wdatas[index].wdata.connect(wdata)
        self.wdatas[index].wstrb.connect(wstrb)
        self.wdatas[index].wlast.connect(wlast if wlast is not None else 1)
        if self.wdatas[index].wuser is not None:
            self.wdatas[index].wuser.connect(wuser if wuser is not None else 0)
        self.wdatas[index].wvalid.connect(wvalid)
        wready.connect(self.wdatas[index].wready)

        if '_'.join([name, 'bid']) in ports:
            bid = ports['_'.join([name, 'bid'])]
        else:
            bid = None
        bresp = ports['_'.join([name, 'bresp'])]
        if '_'.join([name, 'buser']) in ports:
            buser = ports['_'.join([name, 'buser'])]
        else:
            buser = None
        bvalid = ports['_'.join([name, 'bvalid'])]
        bready = ports['_'.join([name, 'bready'])]

        if bid is not None:
            bid.connect(self.wresps[index].bid if self.wresps[index].bid is not None else 0)
        bresp.connect(self.wresps[index].bresp)
        if buser is not None:
            buser.connect(self.wresps[index].buser if self.wresps[index].buser is not None else 0)
        bvalid.connect(self.wresps[index].bvalid)
        self.wresps[index].bready.connect(bready)

        if '_'.join([name, 'arid']) in ports:
            arid = ports['_'.join([name, 'arid'])]
        else:
            arid = None
        araddr = ports['_'.join([name, 'araddr'])]
        arlen = ports['_'.join([name, 'arlen'])]
        arsize = ports['_'.join([name, 'arsize'])]
        arburst = ports['_'.join([name, 'arburst'])]
        arlock = ports['_'.join([name, 'arlock'])]
        arcache = ports['_'.join([name, 'arcache'])]
        arprot = ports['_'.join([name, 'arprot'])]
        arqos = ports['_'.join([name, 'arqos'])]
        if '_'.join([name, 'aruser']) in ports:
            aruser = ports['_'.join([name, 'aruser'])]
        else:
            aruser = None
        arvalid = ports['_'.join([name, 'arvalid'])]
        arready = ports['_'.join([name, 'arready'])]

        if self.raddrs[index].arid is not None:
            self.raddrs[index].arid.connect(arid if arid is not None else 0)
        self.raddrs[index].araddr.connect(araddr)
        self.raddrs[index].arlen.connect(arlen if arlen is not None else 0)
        self.raddrs[index].arsize.connect(arsize if arsize is not None else
                                          int(math.log(self.datawidth // 8)))
        self.raddrs[index].arburst.connect(arburst if arburst is not None else BURST_INCR)
        self.raddrs[index].arlock.connect(arlock if arlock is not None else 0)
        self.raddrs[index].arcache.connect(arcache)
        self.raddrs[index].arprot.connect(arprot)
        self.raddrs[index].arqos.connect(arqos if arqos is not None else 0)
        if self.raddrs[index].aruser is not None:
            self.raddrs[index].aruser.connect(aruser if aruser is not None else 0)
        self.raddrs[index].arvalid.connect(arvalid)
        arready.connect(self.raddrs[index].arready)

        if '_'.join([name, 'rid']) in ports:
            rid = ports['_'.join([name, 'rid'])]
        else:
            rid = None
        rdata = ports['_'.join([name, 'rdata'])]
        rresp = ports['_'.join([name, 'rresp'])]
        rlast = ports['_'.join([name, 'rlast'])]
        if '_'.join([name, 'ruser']) in ports:
            ruser = ports['_'.join([name, 'ruser'])]
        else:
            ruser = None
        rvalid = ports['_'.join([name, 'rvalid'])]
        rready = ports['_'.join([name, 'rready'])]

        if rid is not None:
            rid.connect(self.rdatas[index].rid if self.rdatas[index].rid is not None else 0)
        rdata.connect(self.rdatas[index].rdata)
        rresp.connect(self.rdatas[index].rresp)
        if rlast is not None:
            rlast.connect(self.rdatas[index].rlast)
        if ruser is not None:
            ruser.connect(self.rdatas[index].ruser if self.rdatas[index].ruser is not None else 0)
        rvalid.connect(self.rdatas[index].rvalid)
        self.rdatas[index].rready.connect(rready)


def make_memory_image(filename, length, pattern='inc', dtype=None,
                      datawidth=32, wordwidth=8, endian='little'):

    import numpy as np

    if dtype is None:
        dtype = np.int64

    if pattern == 'inc':
        l = list(range(length))
        array = np.array(l, dtype=dtype)
    else:
        array = np.zeros([length], dtype=dtype)

    to_memory_image(filename, array,
                    datawidth=datawidth, wordwidth=wordwidth,
                    endian=endian)


def to_memory_image(filename, array, length=None,
                    datawidth=32, wordwidth=8, endian='little', blksize=4096):

    import numpy as np

    if not isinstance(array, np.ndarray):
        array = np.array(array)

    array = np.reshape(array, [-1])

    if not isinstance(array[0], (int, np.int64, np.int32)):
        raise TypeError("not supported type: '%s'" %
                        str(type(array[0])))

    if length is not None:
        if len(array) > length:
            array = array[:length]
        elif len(array) < length:
            np.append(array, np.zeros([length - len(array)],
                                      dtype=array.dtype))

    num_hex = int(math.ceil(wordwidth / 4))
    fmt = ''.join(['%0', str(num_hex), 'x\n'])

    if datawidth >= wordwidth:
        num = int(math.ceil(datawidth / wordwidth))

        zero = np.zeros(list(array.shape) + [num], dtype=np.int64)
        base = array.reshape([-1, 1])
        shamt = np.arange(num, dtype=np.int64) * [wordwidth]
        if endian == 'big':
            shamt.reverse()

        mask = np.full([1], 2 ** wordwidth - 1, dtype=np.int64)
        data = (((zero + base) >> shamt) & mask).reshape([-1])

        with open(filename, 'w') as f:
            for i in range(0, len(data), blksize):
                blk = data[i:i + blksize]
                s = ''.join([fmt % d for d in blk])
                f.write(s)

        return len(data)

    else:
        num = int(math.ceil(wordwidth / datawidth))

        base = array.reshape([-1, num])
        shamt = np.arange(num, dtype=np.int64) * [datawidth]
        if endian == 'big':
            shamt.reverse()

        mask = np.full([1], 2 ** datawidth - 1, dtype=np.int64)
        data = (base.reshape([-1, num]) & mask) << shamt
        data = np.bitwise_or.reduce(data, -1).reshape([-1])

        with open(filename, 'w') as f:
            for i in range(0, len(data), blksize):
                blk = data[i:i + blksize]
                s = ''.join([fmt % d for d in blk])
                f.write(s)

        return len(data)


def aligned_shape(shape, datawidth, mem_datawidth):
    aligned_shape = list(shape[:])

    if datawidth == mem_datawidth or datawidth > mem_datawidth:
        return aligned_shape

    chunk = mem_datawidth // datawidth
    new_size = int(math.ceil(aligned_shape[-1] / chunk)) * chunk
    aligned_shape[-1] = new_size

    return aligned_shape


def shape_to_length(shape):
    return functools.reduce(lambda x, y: x * y, shape, 1)


def shape_to_memory_size(shape, datawidth, mem_datawidth=None, block_size=4096):
    if mem_datawidth is not None:
        shape = aligned_shape(shape, datawidth, mem_datawidth)

    bytes = int(math.ceil(datawidth / 8))
    length = shape_to_length(shape)
    return ((block_size // bytes) *
            int(math.ceil(length / (block_size // bytes))))


def set_memory(mem, src, mem_datawidth, src_datawidth, mem_offset,
               num_align_words=None):
    if mem_datawidth < src_datawidth:
        return _set_memory_narrow(mem, src, mem_datawidth, src_datawidth, mem_offset,
                                  num_align_words)

    return _set_memory_wide(mem, src, mem_datawidth, src_datawidth, mem_offset,
                            num_align_words)


def _set_memory_wide(mem, src, mem_datawidth, src_datawidth, mem_offset,
                     num_align_words=None):

    if mem_datawidth > 64:
        raise ValueError('not supported')

    import numpy as np

    if num_align_words is not None:
        src = align(src, num_align_words)

    num_pack = int(math.ceil(mem_datawidth / src_datawidth))
    src_mask = np.full([1], 2 ** src_datawidth - 1, dtype=np.int64)
    mem_mask = np.full([1], 2 ** mem_datawidth - 1, dtype=np.int64)
    offset = mem_offset // int(math.ceil(mem_datawidth / 8))

    if src.shape[-1] % num_pack != 0:
        pads = []
        for s in src.shape[:-1]:
            pads.append((0, 0))
        pads.append((0, num_pack - src.shape[-1]))

        src = np.pad(src, pads, 'constant')

    masked_data = src.astype(np.int64) & src_mask
    pack = np.arange(src.shape[-1], dtype=np.int64) % [num_pack]
    shift = [src_datawidth] * pack
    v = (masked_data << shift) & mem_mask
    v = np.reshape(v, [-1, num_pack])
    v = np.bitwise_or.reduce(v, -1)

    dst_size = mem[offset:offset + v.shape[-1]].size
    if v.size > dst_size:
        raise ValueError("""too large source data: """
                         """destination size (%d) < source size (%d)""" %
                         (dst_size, v.size))
    mem[offset:offset + v.shape[-1]] = v


def _set_memory_narrow(mem, src, mem_datawidth, src_datawidth, mem_offset,
                       num_align_words=None):

    if mem_datawidth > 64:
        raise ValueError('not supported')

    import numpy as np

    if num_align_words is not None:
        src = align(src, num_align_words)

    num_pack = int(math.ceil(src_datawidth / mem_datawidth))
    src_mask = np.full([1], 2 ** src_datawidth - 1, dtype=np.int64)
    mem_mask = np.full([1], 2 ** mem_datawidth - 1, dtype=np.int64)
    offset = mem_offset // int(math.ceil(mem_datawidth / 8))

    pack = np.arange(num_pack, dtype=np.int64)
    shift = [mem_datawidth] * pack
    dup_src_based = np.zeros(list(src.shape) + [num_pack], dtype=np.int64)
    dup_src = dup_src_based + np.reshape(src, list(src.shape) + [1])
    v = dup_src >> shift
    v = np.reshape(v, [-1])
    v = v & mem_mask

    dst_size = mem[offset:offset + v.shape[-1]].size
    if v.size > dst_size:
        raise ValueError("""too large source data: """
                         """destination size (%d) < source size (%d)""" %
                         (dst_size, v.size))
    mem[offset:offset + v.shape[-1]] = v


def align(src, num_align_words):
    if num_align_words == 1:
        return src

    import numpy as np

    src_aligned_shape = aligned_shape(src.shape, 1, num_align_words)
    ret = np.zeros(src_aligned_shape, dtype=np.int64).reshape([-1])
    offset = 0
    index = 0
    res = num_align_words - src.shape[-1] % num_align_words

    for data in src.reshape([-1]):
        ret[offset] = data
        offset += 1
        index += 1
        if index == src.shape[-1]:
            index = 0
            if res < num_align_words:
                offset += res

    return ret<|MERGE_RESOLUTION|>--- conflicted
+++ resolved
@@ -2994,15 +2994,14 @@
             sleep_count = self.m.Reg(
                 '_'.join(['', 'sleep_count']), self.addrwidth + 1, initval=0)
 
-<<<<<<< HEAD
             if sub_sleep > 0:
                 sub_sleep_count = self.m.Reg(
                     '_'.join(['', 'sub_sleep_count']), self.addrwidth + 1, initval=0)
 
-                self.fsm.seq.If(sleep_count == sleep - 1)(
+                self.seq.If(sleep_count == sleep - 1)(
                     sub_sleep_count.inc()
                 )
-                self.fsm.seq.If(sleep_count == sleep - 1,
+                self.seq.If(sleep_count == sleep - 1,
                                 sub_sleep_count == sub_sleep - 1)(
                     sub_sleep_count(0)
                 )
@@ -3010,16 +3009,10 @@
             else:
                 cond = None
 
-            self.fsm.seq.If(sleep_count < sleep - 1)(
+            self.seq.If(sleep_count < sleep - 1)(
                 sleep_count.inc()
             )
-            self.fsm.seq.If(cond, sleep_count == sleep - 1)(
-=======
-            self.seq(
-                sleep_count.inc()
-            )
-            self.seq.If(sleep_count == sleep - 1)(
->>>>>>> fbbcd4a0
+            self.seq.If(cond, sleep_count == sleep - 1)(
                 sleep_count(0)
             )
 
@@ -3358,13 +3351,7 @@
 
         self._make_fsms(write_delay, read_delay, sleep, sub_sleep)
 
-<<<<<<< HEAD
     def _make_fsms(self, write_delay=10, read_delay=10, sleep=4, sub_sleep=4):
-        write_mode = 0
-        read_mode = 0
-=======
-    def _make_fsms(self, write_delay=10, read_delay=10, sleep=4):
->>>>>>> fbbcd4a0
 
         for i, (fsm, waddr, wdata, wresp, raddr, rdata) in enumerate(
                 zip(self.fsms, self.waddrs, self.wdatas, self.wresps, self.raddrs, self.rdatas)):
